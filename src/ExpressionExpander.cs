--- conflicted
+++ resolved
@@ -109,41 +109,46 @@
 		}
 
 		Expression TransformExpr (MemberExpression input)
-<<<<<<< HEAD
 		{
+			if (input == null)
+				return null;
+
+			var field = input.Member as FieldInfo;
+
+			if (field == null) return input;
+
 			// Collapse captured outer variables
-			if (input == null
-				|| !(input.Member is FieldInfo)
-				|| !input.Member.ReflectedType.IsNestedPrivate
-				|| !input.Member.ReflectedType.Name.StartsWith ("<>"))	// captured outer variable
-				return input;
+			if (!input.Member.ReflectedType.IsNestedPrivate
+				|| !input.Member.ReflectedType.Name.StartsWith("<>")) // captured outer variable
+			{
+				return TryVisitExpressionFunc(input, field);
+			}
 
 			var expression = input.Expression as ConstantExpression;
 			if (expression != null)
 			{
 				var obj = expression.Value;
 				if (obj == null) return input;
-				var t = obj.GetType ();
-				if (!t.IsNestedPrivate || !t.Name.StartsWith ("<>")) return input;
+				var t = obj.GetType();
+				if (!t.IsNestedPrivate || !t.Name.StartsWith("<>")) return input;
 				var fi = (FieldInfo)input.Member;
-				var result = fi.GetValue (obj);
+				var result = fi.GetValue(obj);
 				var exp = result as Expression;
-				if (exp != null) return Visit (exp);
+				if (exp != null) return Visit(exp);
 			}
+
+			return TryVisitExpressionFunc(input, field);
+
+		}
+
+		private Expression TryVisitExpressionFunc(MemberExpression input, FieldInfo field)
+		{
+			var prope = input.Member as PropertyInfo;
+			if ((field.FieldType.IsSubclassOf(typeof (Expression))) ||
+				(prope != null && prope.PropertyType.IsSubclassOf(typeof (Expression))))
+				return Visit(Expression.Lambda<Func<Expression>>(input).Compile()());
+
 			return input;
-=======
-		{
-            if (input == null)
-                return input;
-
-            var field = input.Member as FieldInfo;
-            var prope = input.Member as PropertyInfo;
-            if ((field != null && field.FieldType.IsSubclassOf(typeof(Expression))) ||
-                (prope != null && prope.PropertyType.IsSubclassOf(typeof(Expression))))
-                return Visit(Expression.Lambda<Func<Expression>>(input).Compile()());
-
-            return input;
->>>>>>> e3fd87a9
 		}
 	}
 }