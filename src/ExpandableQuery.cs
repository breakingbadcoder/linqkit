<<<<<<< HEAD
﻿using System;
using System.Collections.Generic;
using System.Data.Entity.Infrastructure;
using System.Linq;
using System.Text;
using System.Linq.Expressions;
using System.Collections;
using System.Threading;
using System.Threading.Tasks;
using System.Data.Entity;

namespace LinqKit
{
	/// <summary>
	/// An IQueryable wrapper that allows us to visit the query's expression tree just before LINQ to SQL gets to it.
	/// This is based on the excellent work of Tomas Petricek: http://tomasp.net/blog/linq-expand.aspx
	/// </summary>
	public class ExpandableQuery<T> : IQueryable<T>, IOrderedQueryable<T>, IOrderedQueryable, IDbAsyncEnumerable<T>
	{
		readonly ExpandableQueryProvider<T> _provider;
		readonly IQueryable<T> _inner;

		internal IQueryable<T> InnerQuery { get { return _inner; } }			// Original query, that we're wrapping

		internal ExpandableQuery (IQueryable<T> inner)
		{
			_inner = inner;
			_provider = new ExpandableQueryProvider<T> (this);
		}

		Expression IQueryable.Expression { get { return _inner.Expression; } }
		Type IQueryable.ElementType { get { return typeof (T); } }
		IQueryProvider IQueryable.Provider { get { return _provider; } }
		public IEnumerator<T> GetEnumerator () { return _inner.GetEnumerator (); }
		IEnumerator IEnumerable.GetEnumerator () { return _inner.GetEnumerator (); }
		public override string ToString() { return _inner.ToString(); }

		public IDbAsyncEnumerator<T> GetAsyncEnumerator()
		{
			var asyncEnumerable = _inner as IDbAsyncEnumerable<T>;
			if (asyncEnumerable != null)
				return asyncEnumerable.GetAsyncEnumerator();
			return new ExpandableDbAsyncEnumerator<T>(_inner.GetEnumerator());
		}

		IDbAsyncEnumerator IDbAsyncEnumerable.GetAsyncEnumerator()
		{
			return this.GetAsyncEnumerator();
		}
	}
    public static class ExpandableQueryIncludeExtension
    {
        public static IQueryable<T> Include<T>(this ExpandableQuery<T> ex, string path)
            where T : class
        {
            return ex.InnerQuery.Include(path).AsExpandable();
        }
    }
    class ExpandableQueryProvider<T> : IQueryProvider, IDbAsyncQueryProvider
	{
		readonly ExpandableQuery<T> _query;

		internal ExpandableQueryProvider (ExpandableQuery<T> query)
		{
			_query = query;
		}

		// The following four methods first call ExpressionExpander to visit the expression tree, then call
		// upon the inner query to do the remaining work.

		IQueryable<TElement> IQueryProvider.CreateQuery<TElement> (Expression expression)
		{
			return new ExpandableQuery<TElement> (_query.InnerQuery.Provider.CreateQuery<TElement> (expression.Expand()));
		}

		IQueryable IQueryProvider.CreateQuery (Expression expression)
		{
			return _query.InnerQuery.Provider.CreateQuery (expression.Expand());
		}

		TResult IQueryProvider.Execute<TResult> (Expression expression)
		{
			return _query.InnerQuery.Provider.Execute<TResult> (expression.Expand());
		}

		object IQueryProvider.Execute (Expression expression)
		{
			return _query.InnerQuery.Provider.Execute (expression.Expand());
		}

		public Task<object> ExecuteAsync(Expression expression, CancellationToken cancellationToken)
		{
			var asyncProvider = _query.InnerQuery.Provider as IDbAsyncQueryProvider;
			if (asyncProvider != null)
				return asyncProvider.ExecuteAsync(expression.Expand(), cancellationToken);
			return Task.FromResult(_query.InnerQuery.Provider.Execute(expression.Expand()));
		}

		public Task<TResult> ExecuteAsync<TResult>(Expression expression, CancellationToken cancellationToken)
		{
			var asyncProvider = _query.InnerQuery.Provider as IDbAsyncQueryProvider;
			if (asyncProvider != null)
				return asyncProvider.ExecuteAsync<TResult>(expression.Expand(), cancellationToken);
			return Task.FromResult(_query.InnerQuery.Provider.Execute<TResult>(expression.Expand()));
		}
	}
}
=======
﻿using System;
using System.Collections.Generic;
using System.Linq;
using System.Text;
using System.Linq.Expressions;
using System.Collections;
using System.Threading;
#if !NET35
using System.Data.Entity.Infrastructure;
using System.Threading.Tasks;
#endif

namespace LinqKit
{
    /// <summary>
    /// An IQueryable wrapper that allows us to visit the query's expression tree just before LINQ to SQL gets to it.
    /// This is based on the excellent work of Tomas Petricek: http://tomasp.net/blog/linq-expand.aspx
    /// </summary>
#if NET35
    public class ExpandableQuery<T> : IQueryable<T>, IOrderedQueryable<T>, IOrderedQueryable
#else
    public class ExpandableQuery<T> : IQueryable<T>, IOrderedQueryable<T>, IOrderedQueryable, IDbAsyncEnumerable<T>
#endif
    {
        readonly ExpandableQueryProvider<T> _provider;
        readonly IQueryable<T> _inner;

        internal IQueryable<T> InnerQuery { get { return _inner; } }			// Original query, that we're wrapping

        internal ExpandableQuery(IQueryable<T> inner)
        {
            _inner = inner;
            _provider = new ExpandableQueryProvider<T>(this);
        }

        Expression IQueryable.Expression { get { return _inner.Expression; } }
        Type IQueryable.ElementType { get { return typeof(T); } }
        IQueryProvider IQueryable.Provider { get { return _provider; } }
        public IEnumerator<T> GetEnumerator() { return _inner.GetEnumerator(); }
        IEnumerator IEnumerable.GetEnumerator() { return _inner.GetEnumerator(); }
        public override string ToString() { return _inner.ToString(); }

#if !NET35
        public IDbAsyncEnumerator<T> GetAsyncEnumerator()
        {
            var asyncEnumerable = _inner as IDbAsyncEnumerable<T>;
            if (asyncEnumerable != null)
                return asyncEnumerable.GetAsyncEnumerator();
            return new ExpandableDbAsyncEnumerator<T>(_inner.GetEnumerator());
        }

        IDbAsyncEnumerator IDbAsyncEnumerable.GetAsyncEnumerator()
        {
            return this.GetAsyncEnumerator();
        }
#endif
    }

#if NET35
    class ExpandableQueryProvider<T> : IQueryProvider
#else
    class ExpandableQueryProvider<T> : IQueryProvider, IDbAsyncQueryProvider
#endif
    {
        readonly ExpandableQuery<T> _query;

        internal ExpandableQueryProvider(ExpandableQuery<T> query)
        {
            _query = query;
        }

        // The following four methods first call ExpressionExpander to visit the expression tree, then call
        // upon the inner query to do the remaining work.

        IQueryable<TElement> IQueryProvider.CreateQuery<TElement>(Expression expression)
        {
            return new ExpandableQuery<TElement>(_query.InnerQuery.Provider.CreateQuery<TElement>(expression.Expand()));
        }

        IQueryable IQueryProvider.CreateQuery(Expression expression)
        {
            return _query.InnerQuery.Provider.CreateQuery(expression.Expand());
        }

        TResult IQueryProvider.Execute<TResult>(Expression expression)
        {
            return _query.InnerQuery.Provider.Execute<TResult>(expression.Expand());
        }

        object IQueryProvider.Execute(Expression expression)
        {
            return _query.InnerQuery.Provider.Execute(expression.Expand());
        }

#if !NET35
		public Task<object> ExecuteAsync(Expression expression, CancellationToken cancellationToken)
		{
			var asyncProvider = _query.InnerQuery.Provider as IDbAsyncQueryProvider;
			if (asyncProvider != null)
				return asyncProvider.ExecuteAsync(expression.Expand(), cancellationToken);
			return Task.FromResult(_query.InnerQuery.Provider.Execute(expression.Expand()));
		}

		public Task<TResult> ExecuteAsync<TResult>(Expression expression, CancellationToken cancellationToken)
		{
			var asyncProvider = _query.InnerQuery.Provider as IDbAsyncQueryProvider;
			if (asyncProvider != null)
				return asyncProvider.ExecuteAsync<TResult>(expression.Expand(), cancellationToken);
			return Task.FromResult(_query.InnerQuery.Provider.Execute<TResult>(expression.Expand()));
		}
#endif
    }
}
>>>>>>> ca0d7f4a
<|MERGE_RESOLUTION|>--- conflicted
+++ resolved
@@ -1,223 +1,121 @@
-<<<<<<< HEAD
-﻿using System;
-using System.Collections.Generic;
-using System.Data.Entity.Infrastructure;
-using System.Linq;
-using System.Text;
-using System.Linq.Expressions;
-using System.Collections;
-using System.Threading;
-using System.Threading.Tasks;
-using System.Data.Entity;
-
-namespace LinqKit
-{
-	/// <summary>
-	/// An IQueryable wrapper that allows us to visit the query's expression tree just before LINQ to SQL gets to it.
-	/// This is based on the excellent work of Tomas Petricek: http://tomasp.net/blog/linq-expand.aspx
-	/// </summary>
-	public class ExpandableQuery<T> : IQueryable<T>, IOrderedQueryable<T>, IOrderedQueryable, IDbAsyncEnumerable<T>
-	{
-		readonly ExpandableQueryProvider<T> _provider;
-		readonly IQueryable<T> _inner;
-
-		internal IQueryable<T> InnerQuery { get { return _inner; } }			// Original query, that we're wrapping
-
-		internal ExpandableQuery (IQueryable<T> inner)
-		{
-			_inner = inner;
-			_provider = new ExpandableQueryProvider<T> (this);
-		}
-
-		Expression IQueryable.Expression { get { return _inner.Expression; } }
-		Type IQueryable.ElementType { get { return typeof (T); } }
-		IQueryProvider IQueryable.Provider { get { return _provider; } }
-		public IEnumerator<T> GetEnumerator () { return _inner.GetEnumerator (); }
-		IEnumerator IEnumerable.GetEnumerator () { return _inner.GetEnumerator (); }
-		public override string ToString() { return _inner.ToString(); }
-
-		public IDbAsyncEnumerator<T> GetAsyncEnumerator()
-		{
-			var asyncEnumerable = _inner as IDbAsyncEnumerable<T>;
-			if (asyncEnumerable != null)
-				return asyncEnumerable.GetAsyncEnumerator();
-			return new ExpandableDbAsyncEnumerator<T>(_inner.GetEnumerator());
-		}
-
-		IDbAsyncEnumerator IDbAsyncEnumerable.GetAsyncEnumerator()
-		{
-			return this.GetAsyncEnumerator();
-		}
-	}
-    public static class ExpandableQueryIncludeExtension
-    {
-        public static IQueryable<T> Include<T>(this ExpandableQuery<T> ex, string path)
-            where T : class
-        {
-            return ex.InnerQuery.Include(path).AsExpandable();
-        }
-    }
-    class ExpandableQueryProvider<T> : IQueryProvider, IDbAsyncQueryProvider
-	{
-		readonly ExpandableQuery<T> _query;
-
-		internal ExpandableQueryProvider (ExpandableQuery<T> query)
-		{
-			_query = query;
-		}
-
-		// The following four methods first call ExpressionExpander to visit the expression tree, then call
-		// upon the inner query to do the remaining work.
-
-		IQueryable<TElement> IQueryProvider.CreateQuery<TElement> (Expression expression)
-		{
-			return new ExpandableQuery<TElement> (_query.InnerQuery.Provider.CreateQuery<TElement> (expression.Expand()));
-		}
-
-		IQueryable IQueryProvider.CreateQuery (Expression expression)
-		{
-			return _query.InnerQuery.Provider.CreateQuery (expression.Expand());
-		}
-
-		TResult IQueryProvider.Execute<TResult> (Expression expression)
-		{
-			return _query.InnerQuery.Provider.Execute<TResult> (expression.Expand());
-		}
-
-		object IQueryProvider.Execute (Expression expression)
-		{
-			return _query.InnerQuery.Provider.Execute (expression.Expand());
-		}
-
-		public Task<object> ExecuteAsync(Expression expression, CancellationToken cancellationToken)
-		{
-			var asyncProvider = _query.InnerQuery.Provider as IDbAsyncQueryProvider;
-			if (asyncProvider != null)
-				return asyncProvider.ExecuteAsync(expression.Expand(), cancellationToken);
-			return Task.FromResult(_query.InnerQuery.Provider.Execute(expression.Expand()));
-		}
-
-		public Task<TResult> ExecuteAsync<TResult>(Expression expression, CancellationToken cancellationToken)
-		{
-			var asyncProvider = _query.InnerQuery.Provider as IDbAsyncQueryProvider;
-			if (asyncProvider != null)
-				return asyncProvider.ExecuteAsync<TResult>(expression.Expand(), cancellationToken);
-			return Task.FromResult(_query.InnerQuery.Provider.Execute<TResult>(expression.Expand()));
-		}
-	}
-}
-=======
-﻿using System;
-using System.Collections.Generic;
-using System.Linq;
-using System.Text;
-using System.Linq.Expressions;
-using System.Collections;
-using System.Threading;
-#if !NET35
-using System.Data.Entity.Infrastructure;
-using System.Threading.Tasks;
-#endif
-
-namespace LinqKit
-{
-    /// <summary>
-    /// An IQueryable wrapper that allows us to visit the query's expression tree just before LINQ to SQL gets to it.
-    /// This is based on the excellent work of Tomas Petricek: http://tomasp.net/blog/linq-expand.aspx
-    /// </summary>
-#if NET35
-    public class ExpandableQuery<T> : IQueryable<T>, IOrderedQueryable<T>, IOrderedQueryable
-#else
-    public class ExpandableQuery<T> : IQueryable<T>, IOrderedQueryable<T>, IOrderedQueryable, IDbAsyncEnumerable<T>
-#endif
-    {
-        readonly ExpandableQueryProvider<T> _provider;
-        readonly IQueryable<T> _inner;
-
-        internal IQueryable<T> InnerQuery { get { return _inner; } }			// Original query, that we're wrapping
-
-        internal ExpandableQuery(IQueryable<T> inner)
-        {
-            _inner = inner;
-            _provider = new ExpandableQueryProvider<T>(this);
-        }
-
-        Expression IQueryable.Expression { get { return _inner.Expression; } }
-        Type IQueryable.ElementType { get { return typeof(T); } }
-        IQueryProvider IQueryable.Provider { get { return _provider; } }
-        public IEnumerator<T> GetEnumerator() { return _inner.GetEnumerator(); }
-        IEnumerator IEnumerable.GetEnumerator() { return _inner.GetEnumerator(); }
-        public override string ToString() { return _inner.ToString(); }
-
-#if !NET35
-        public IDbAsyncEnumerator<T> GetAsyncEnumerator()
-        {
-            var asyncEnumerable = _inner as IDbAsyncEnumerable<T>;
-            if (asyncEnumerable != null)
-                return asyncEnumerable.GetAsyncEnumerator();
-            return new ExpandableDbAsyncEnumerator<T>(_inner.GetEnumerator());
-        }
-
-        IDbAsyncEnumerator IDbAsyncEnumerable.GetAsyncEnumerator()
-        {
-            return this.GetAsyncEnumerator();
-        }
-#endif
-    }
-
-#if NET35
-    class ExpandableQueryProvider<T> : IQueryProvider
-#else
-    class ExpandableQueryProvider<T> : IQueryProvider, IDbAsyncQueryProvider
-#endif
-    {
-        readonly ExpandableQuery<T> _query;
-
-        internal ExpandableQueryProvider(ExpandableQuery<T> query)
-        {
-            _query = query;
-        }
-
-        // The following four methods first call ExpressionExpander to visit the expression tree, then call
-        // upon the inner query to do the remaining work.
-
-        IQueryable<TElement> IQueryProvider.CreateQuery<TElement>(Expression expression)
-        {
-            return new ExpandableQuery<TElement>(_query.InnerQuery.Provider.CreateQuery<TElement>(expression.Expand()));
-        }
-
-        IQueryable IQueryProvider.CreateQuery(Expression expression)
-        {
-            return _query.InnerQuery.Provider.CreateQuery(expression.Expand());
-        }
-
-        TResult IQueryProvider.Execute<TResult>(Expression expression)
-        {
-            return _query.InnerQuery.Provider.Execute<TResult>(expression.Expand());
-        }
-
-        object IQueryProvider.Execute(Expression expression)
-        {
-            return _query.InnerQuery.Provider.Execute(expression.Expand());
-        }
-
-#if !NET35
-		public Task<object> ExecuteAsync(Expression expression, CancellationToken cancellationToken)
-		{
-			var asyncProvider = _query.InnerQuery.Provider as IDbAsyncQueryProvider;
-			if (asyncProvider != null)
-				return asyncProvider.ExecuteAsync(expression.Expand(), cancellationToken);
-			return Task.FromResult(_query.InnerQuery.Provider.Execute(expression.Expand()));
-		}
-
-		public Task<TResult> ExecuteAsync<TResult>(Expression expression, CancellationToken cancellationToken)
-		{
-			var asyncProvider = _query.InnerQuery.Provider as IDbAsyncQueryProvider;
-			if (asyncProvider != null)
-				return asyncProvider.ExecuteAsync<TResult>(expression.Expand(), cancellationToken);
-			return Task.FromResult(_query.InnerQuery.Provider.Execute<TResult>(expression.Expand()));
-		}
-#endif
-    }
-}
->>>>>>> ca0d7f4a
+﻿using System;
+using System.Collections.Generic;
+using System.Linq;
+using System.Text;
+using System.Linq.Expressions;
+using System.Collections;
+using System.Threading;
+using System.Data.Entity;
+#if !NET35
+using System.Data.Entity.Infrastructure;
+using System.Threading.Tasks;
+#endif
+
+namespace LinqKit
+{
+    /// <summary>
+    /// An IQueryable wrapper that allows us to visit the query's expression tree just before LINQ to SQL gets to it.
+    /// This is based on the excellent work of Tomas Petricek: http://tomasp.net/blog/linq-expand.aspx
+    /// </summary>
+#if NET35
+    public class ExpandableQuery<T> : IQueryable<T>, IOrderedQueryable<T>, IOrderedQueryable
+#else
+    public class ExpandableQuery<T> : IQueryable<T>, IOrderedQueryable<T>, IOrderedQueryable, IDbAsyncEnumerable<T>
+#endif
+    {
+        readonly ExpandableQueryProvider<T> _provider;
+        readonly IQueryable<T> _inner;
+
+        internal IQueryable<T> InnerQuery { get { return _inner; } }			// Original query, that we're wrapping
+
+        internal ExpandableQuery(IQueryable<T> inner)
+        {
+            _inner = inner;
+            _provider = new ExpandableQueryProvider<T>(this);
+        }
+
+        Expression IQueryable.Expression { get { return _inner.Expression; } }
+        Type IQueryable.ElementType { get { return typeof(T); } }
+        IQueryProvider IQueryable.Provider { get { return _provider; } }
+        public IEnumerator<T> GetEnumerator() { return _inner.GetEnumerator(); }
+        IEnumerator IEnumerable.GetEnumerator() { return _inner.GetEnumerator(); }
+        public override string ToString() { return _inner.ToString(); }
+
+#if !NET35
+        public IDbAsyncEnumerator<T> GetAsyncEnumerator()
+        {
+            var asyncEnumerable = _inner as IDbAsyncEnumerable<T>;
+            if (asyncEnumerable != null)
+                return asyncEnumerable.GetAsyncEnumerator();
+            return new ExpandableDbAsyncEnumerator<T>(_inner.GetEnumerator());
+        }
+
+        IDbAsyncEnumerator IDbAsyncEnumerable.GetAsyncEnumerator()
+        {
+            return this.GetAsyncEnumerator();
+        }
+#endif
+    }
+    public static class ExpandableQueryIncludeExtension
+    {
+        public static IQueryable<T> Include<T>(this ExpandableQuery<T> ex, string path)
+            where T : class
+        {
+            return ex.InnerQuery.Include(path).AsExpandable();
+        }
+    }
+#if NET35
+    class ExpandableQueryProvider<T> : IQueryProvider
+#else
+    class ExpandableQueryProvider<T> : IQueryProvider, IDbAsyncQueryProvider
+#endif
+    {
+        readonly ExpandableQuery<T> _query;
+
+        internal ExpandableQueryProvider(ExpandableQuery<T> query)
+        {
+            _query = query;
+        }
+
+        // The following four methods first call ExpressionExpander to visit the expression tree, then call
+        // upon the inner query to do the remaining work.
+
+        IQueryable<TElement> IQueryProvider.CreateQuery<TElement>(Expression expression)
+        {
+            return new ExpandableQuery<TElement>(_query.InnerQuery.Provider.CreateQuery<TElement>(expression.Expand()));
+        }
+
+        IQueryable IQueryProvider.CreateQuery(Expression expression)
+        {
+            return _query.InnerQuery.Provider.CreateQuery(expression.Expand());
+        }
+
+        TResult IQueryProvider.Execute<TResult>(Expression expression)
+        {
+            return _query.InnerQuery.Provider.Execute<TResult>(expression.Expand());
+        }
+
+        object IQueryProvider.Execute(Expression expression)
+        {
+            return _query.InnerQuery.Provider.Execute(expression.Expand());
+        }
+
+#if !NET35
+		public Task<object> ExecuteAsync(Expression expression, CancellationToken cancellationToken)
+		{
+			var asyncProvider = _query.InnerQuery.Provider as IDbAsyncQueryProvider;
+			if (asyncProvider != null)
+				return asyncProvider.ExecuteAsync(expression.Expand(), cancellationToken);
+			return Task.FromResult(_query.InnerQuery.Provider.Execute(expression.Expand()));
+		}
+
+		public Task<TResult> ExecuteAsync<TResult>(Expression expression, CancellationToken cancellationToken)
+		{
+			var asyncProvider = _query.InnerQuery.Provider as IDbAsyncQueryProvider;
+			if (asyncProvider != null)
+				return asyncProvider.ExecuteAsync<TResult>(expression.Expand(), cancellationToken);
+			return Task.FromResult(_query.InnerQuery.Provider.Execute<TResult>(expression.Expand()));
+		}
+#endif
+    }
+}