<<<<<<< HEAD
﻿using System;
using System.Collections.Generic;
using System.Linq.Expressions;
using System.Linq;

namespace LinqKit
{
	/// <summary>Refer to http://www.albahari.com/nutshell/linqkit.html and
	/// http://tomasp.net/blog/linq-expand.aspx for more information.</summary>
	public static class Extensions
	{
        /// <summary> LinqKit: Returns wrapper that automatically expands expressions </summary>
        public static IQueryable<T> AsExpandable<T>(this IQueryable<T> query)
        {
            if (query is ExpandableQuery<T>) return query;
            return ExpandableQueryFactory<T>.Create(query);
        }

        /// <summary> LinqKit: Expands expression </summary>
	    public static Expression<TDelegate> Expand<TDelegate>(this Expression<TDelegate> expr)
		{
			return (Expression<TDelegate>)new ExpressionExpander ().Visit (expr);
		}

        /// <summary> LinqKit: Expands expression </summary>
		public static Expression Expand (this Expression expr)
		{
			return new ExpressionExpander ().Visit (expr);
		}

		public static TResult Invoke<TResult> (this Expression<Func<TResult>> expr)
		{
			return expr.Compile ().Invoke ();
		}

		public static TResult Invoke<T1, TResult> (this Expression<Func<T1, TResult>> expr, T1 arg1)
		{
			return expr.Compile ().Invoke (arg1);
		}

		public static TResult Invoke<T1, T2, TResult> (this Expression<Func<T1, T2, TResult>> expr, T1 arg1, T2 arg2)
		{
			return expr.Compile ().Invoke (arg1, arg2);
		}

		public static TResult Invoke<T1, T2, T3, TResult> (
			this Expression<Func<T1, T2, T3, TResult>> expr, T1 arg1, T2 arg2, T3 arg3)
		{
			return expr.Compile ().Invoke (arg1, arg2, arg3);
		}

		public static TResult Invoke<T1, T2, T3, T4, TResult> (
			this Expression<Func<T1, T2, T3, T4, TResult>> expr, T1 arg1, T2 arg2, T3 arg3, T4 arg4)
		{
			return expr.Compile ().Invoke (arg1, arg2, arg3, arg4);
		}

  #if !NET35

		public static TResult Invoke<T1, T2, T3, T4, T5, T6, TResult> (
			this Expression<Func<T1, T2, T3, T4, T5, T6, TResult>> expr, T1 arg1, T2 arg2, T3 arg3, T4 arg4, T5 arg5, 
        T6 arg6)
		{
			return expr.Compile ().Invoke (arg1, arg2, arg3, arg4, arg5, arg6);
		}

		public static TResult Invoke<T1, T2, T3, T4, T5, T6, T7, TResult> (
			this Expression<Func<T1, T2, T3, T4, T5, T6, T7, TResult>> expr, T1 arg1, T2 arg2, T3 arg3, T4 arg4, T5 arg5, 
        T6 arg6, T7 arg7)
		{
			return expr.Compile ().Invoke (arg1, arg2, arg3, arg4, arg5, arg6, arg7);
		}

		public static TResult Invoke<T1, T2, T3, T4, T5, T6, T7, T8, TResult> (
			this Expression<Func<T1, T2, T3, T4, T5, T6, T7, T8, TResult>> expr, T1 arg1, T2 arg2, T3 arg3, T4 arg4, T5 arg5, 
        T6 arg6, T7 arg7, T8 arg8)
		{
			return expr.Compile ().Invoke (arg1, arg2, arg3, arg4, arg5, arg6, arg7, arg8);
		}

		public static TResult Invoke<T1, T2, T3, T4, T5, T6, T7, T8, T9, TResult> (
			this Expression<Func<T1, T2, T3, T4, T5, T6, T7, T8, T9, TResult>> expr, T1 arg1, T2 arg2, T3 arg3, T4 arg4, T5 arg5, 
        T6 arg6, T7 arg7, T8 arg8, T9 arg9)
		{
			return expr.Compile ().Invoke (arg1, arg2, arg3, arg4, arg5, arg6, arg7, arg8, arg9);
		}

		public static TResult Invoke<T1, T2, T3, T4, T5, T6, T7, T8, T9, T10, TResult> (
			this Expression<Func<T1, T2, T3, T4, T5, T6, T7, T8, T9, T10, TResult>> expr, T1 arg1, T2 arg2, T3 arg3, T4 arg4, T5 arg5, 
        T6 arg6, T7 arg7, T8 arg8, T9 arg9, T10 arg10)
		{
			return expr.Compile ().Invoke (arg1, arg2, arg3, arg4, arg5, arg6, arg7, arg8, arg9, arg10);
		}

		public static TResult Invoke<T1, T2, T3, T4, T5, T6, T7, T8, T9, T10, T11, TResult> (
			this Expression<Func<T1, T2, T3, T4, T5, T6, T7, T8, T9, T10, T11, TResult>> expr, T1 arg1, T2 arg2, T3 arg3, T4 arg4, T5 arg5, 
        T6 arg6, T7 arg7, T8 arg8, T9 arg9, T10 arg10, T11 arg11)
		{
			return expr.Compile ().Invoke (arg1, arg2, arg3, arg4, arg5, arg6, arg7, arg8, arg9, arg10, arg11);
		}

		public static TResult Invoke<T1, T2, T3, T4, T5, T6, T7, T8, T9, T10, T11, T12, TResult> (
			this Expression<Func<T1, T2, T3, T4, T5, T6, T7, T8, T9, T10, T11, T12, TResult>> expr, T1 arg1, T2 arg2, T3 arg3, T4 arg4, T5 arg5, 
        T6 arg6, T7 arg7, T8 arg8, T9 arg9, T10 arg10, T11 arg11, T12 arg12)
		{
			return expr.Compile ().Invoke (arg1, arg2, arg3, arg4, arg5, arg6, arg7, arg8, arg9, arg10, arg11, arg12);
		}

		public static TResult Invoke<T1, T2, T3, T4, T5, T6, T7, T8, T9, T10, T11, T12, T13, TResult> (
			this Expression<Func<T1, T2, T3, T4, T5, T6, T7, T8, T9, T10, T11, T12, T13, TResult>> expr, T1 arg1, T2 arg2, T3 arg3, T4 arg4, T5 arg5, 
        T6 arg6, T7 arg7, T8 arg8, T9 arg9, T10 arg10, T11 arg11, T12 arg12, T13 arg13)
		{
			return expr.Compile ().Invoke (arg1, arg2, arg3, arg4, arg5, arg6, arg7, arg8, arg9, arg10, arg11, arg12, arg13);
		}
		public static TResult Invoke<T1, T2, T3, T4, T5, T6, T7, T8, T9, T10, T11, T12, T13, T14, TResult> (
			this Expression<Func<T1, T2, T3, T4, T5, T6, T7, T8, T9, T10, T11, T12, T13, T14, TResult>> expr, T1 arg1, T2 arg2, T3 arg3, T4 arg4, T5 arg5, 
        T6 arg6, T7 arg7, T8 arg8, T9 arg9, T10 arg10, T11 arg11, T12 arg12, T13 arg13, T14 arg14)
		{
			return expr.Compile ().Invoke (arg1, arg2, arg3, arg4, arg5, arg6, arg7, arg8, arg9, arg10, arg11, arg12, arg13, arg14);
		}

		public static TResult Invoke<T1, T2, T3, T4, T5, T6, T7, T8, T9, T10, T11, T12, T13, T14, T15, TResult> (
			this Expression<Func<T1, T2, T3, T4, T5, T6, T7, T8, T9, T10, T11, T12, T13, T14, T15, TResult>> expr, T1 arg1, T2 arg2, T3 arg3, T4 arg4, T5 arg5, 
        T6 arg6, T7 arg7, T8 arg8, T9 arg9, T10 arg10, T11 arg11, T12 arg12, T13 arg13, T14 arg14, T15 arg15)
		{
			return expr.Compile ().Invoke (arg1, arg2, arg3, arg4, arg5, arg6, arg7, arg8, arg9, arg10, arg11, arg12, arg13, arg14, arg15);
		}

		public static TResult Invoke<T1, T2, T3, T4, T5, T6, T7, T8, T9, T10, T11, T12, T13, T14, T15, T16, TResult> (
			this Expression<Func<T1, T2, T3, T4, T5, T6, T7, T8, T9, T10, T11, T12, T13, T14, T15, T16, TResult>> expr, T1 arg1, T2 arg2, T3 arg3, T4 arg4, T5 arg5, 
        T6 arg6, T7 arg7, T8 arg8, T9 arg9, T10 arg10, T11 arg11, T12 arg12, T13 arg13, T14 arg14, T15 arg15, T16 arg16)
		{
			return expr.Compile ().Invoke (arg1, arg2, arg3, arg4, arg5, arg6, arg7, arg8, arg9, arg10, arg11, arg12, arg13, arg14, arg15, arg16);
		}

  #endif
		public static void ForEach<T> (this IEnumerable<T> source, Action<T> action)
		{
			foreach (var element in source)
				action (element);
		}

        private static class ExpandableQueryFactory<T>
        {
            public static readonly Func<IQueryable<T>, ExpandableQuery<T>> Create;

            static ExpandableQueryFactory()
            {
                if (!typeof(T).IsClass)
                {
                    Create = query => new ExpandableQuery<T>(query);
                    return;
                }

                var queryType = typeof(IQueryable<T>);
                var ctorInfo = typeof(ExpandableQueryOfClass<>).MakeGenericType(typeof(T)).GetConstructor(new[] { queryType });
                var queryParam = Expression.Parameter(queryType);
                var newExpr = Expression.New(ctorInfo, queryParam);
                var createExpr = Expression.Lambda<Func<IQueryable<T>, ExpandableQuery<T>>>(newExpr, queryParam);
                Create = createExpr.Compile();
            }
        }
    }
=======
﻿using System;
using System.Reflection;
using System.Collections;
using System.Collections.Generic;
using System.Text;
using System.Runtime.CompilerServices;
using System.Linq.Expressions;
using System.Linq;

namespace LinqKit
{
    /// <summary>Refer to http://www.albahari.com/nutshell/linqkit.html and
    /// http://tomasp.net/blog/linq-expand.aspx for more information.</summary>
    public static class Extensions
    {
        /// <summary> LinqKit: Returns wrapper that automatically expands expressions </summary>
        public static IQueryable<T> AsExpandable<T>(this IQueryable<T> query)
        {
            if (query is ExpandableQuery<T>) return (ExpandableQuery<T>)query;
            return new ExpandableQuery<T>(query);
        }

        /// <summary> LinqKit: Expands expression </summary>
		public static Expression<TDelegate> Expand<TDelegate>(this Expression<TDelegate> expr)
        {
            return (Expression<TDelegate>)new ExpressionExpander().Visit(expr);
        }

        /// <summary> LinqKit: Expands expression </summary>
		public static Expression Expand(this Expression expr)
        {
            return new ExpressionExpander().Visit(expr);
        }

        public static TResult Invoke<TResult>(this Expression<Func<TResult>> expr)
        {
            return expr.Compile().Invoke();
        }

        public static TResult Invoke<T1, TResult>(this Expression<Func<T1, TResult>> expr, T1 arg1)
        {
            return expr.Compile().Invoke(arg1);
        }

        public static TResult Invoke<T1, T2, TResult>(this Expression<Func<T1, T2, TResult>> expr, T1 arg1, T2 arg2)
        {
            return expr.Compile().Invoke(arg1, arg2);
        }

        public static TResult Invoke<T1, T2, T3, TResult>(
            this Expression<Func<T1, T2, T3, TResult>> expr, T1 arg1, T2 arg2, T3 arg3)
        {
            return expr.Compile().Invoke(arg1, arg2, arg3);
        }

        public static TResult Invoke<T1, T2, T3, T4, TResult>(
            this Expression<Func<T1, T2, T3, T4, TResult>> expr, T1 arg1, T2 arg2, T3 arg3, T4 arg4)
        {
            return expr.Compile().Invoke(arg1, arg2, arg3, arg4);
        }



        public static void ForEach<T>(this IEnumerable<T> source, Action<T> action)
        {
            foreach (var element in source)
                action(element);
        }


        /// <summary>
        /// Correlates the elements of two sequences based on matching keys. The default equality comparer is used to compare keys.
        /// </summary>
        /// <typeparam name="TOuter">The type of the elements of the first sequence.</typeparam>
        /// <typeparam name="TInner">The type of the elements of the second sequence.</typeparam>
        /// <typeparam name="TKey">The type of the keys returned by the key selector functions.</typeparam>
        /// <typeparam name="TResult">The type of the result elements.</typeparam>
        /// <param name="outer">The first sequence to join.</param>
        /// <param name="inner">The sequence to left join to the first sequence.</param>
        /// <param name="outerKeySelector">A function to extract the join key from each element of the first sequence.</param>
        /// <param name="innerKeySelector">A function to extract the join key from each element of the second sequence.</param>
        /// <param name="resultSelector">A function to create a result element from two matching elements.</param>
        /// <returns>An System.Linq.IQueryable&lt;TResult&gt; that has elements of type TResult obtained by performing an inner join on two sequences.</returns>
        public static IQueryable<TResult> LeftJoin<TOuter, TInner, TKey, TResult>(this IQueryable<TOuter> outer, IEnumerable<TInner> inner,
            Expression<Func<TOuter, TKey>> outerKeySelector, Expression<Func<TInner, TKey>> innerKeySelector, Expression<Func<TOuter, TInner, TResult>> resultSelector)
        {
            //+ Types
            var typeOuter = typeof(TOuter);
            var typeInner = typeof(TInner);
            var typeKey = typeof(TKey);
            var typeResult = typeof(TResult);
            var typeIEnumerableInner = typeof(IEnumerable<TInner>);
            //Dynamic Type: T<TOuter, IEnumerable<TInner>>
            var typeGroupJoinResult = new { Outer = default(TOuter), IEnumerableInner = default(IEnumerable<TInner>) }.GetType();
            //Dynamic Type: T<TOuter, TInner>
            var typeSelectManyResult = new { Outer = default(TOuter), Inner = default(TInner) }.GetType();

            //+ Methods
            var methodsQueryable = typeof(Queryable).GetMethods();
            var methodsEnumerable = typeof(Enumerable).GetMethods();
            //Dynamic Type Constructor: T<TOuter, IEnumerable<TInner>>(TOuter outer, IEnumerable<TInner> IEnumerableInner)
            var methodGroupJoinResultTypeConstructor = typeGroupJoinResult.GetConstructors().First();
            //Dynamic Type Constructor: T<TOuter, TInner>(TOuter outer, TInner Inner)
            var methodSelectManyResultTypeConstructor = typeSelectManyResult.GetConstructors().First();
            //.GroupJoin<TOuter, TInner, TKey, T<TOuter, IEnumerable<TInner>>>(...)
            var methodGroupJoin = methodsQueryable.First(m => m.Name == nameof(Queryable.GroupJoin) && m.GetParameters().Length == 5)
                .MakeGenericMethod(typeOuter, typeInner, typeKey, typeGroupJoinResult);
            //.DefaultIfEmpty<TInner>()
            var methodDefaultIfEmpty = methodsEnumerable.First(m => m.Name == nameof(Enumerable.DefaultIfEmpty) && m.GetParameters().Length == 1)
                .MakeGenericMethod(typeInner);
            //.SelectMany<T<TOuter, IEnumerable<TInner>>, TInner, T<TOuter, TInner>>()
            var methodSelectMany = methodsQueryable.Where(m => m.Name == nameof(Queryable.SelectMany) && m.GetParameters().Length == 2)
                .OrderBy(m => m.ToString().Length).First().MakeGenericMethod(typeGroupJoinResult, typeSelectManyResult);
            //.Select<TInner, T<TOuter, TInner>>()
            var methodSelectIEnumerableInner = methodsEnumerable.Where(m => m.Name == nameof(Enumerable.Select) && m.GetParameters().Length == 2)
                .OrderBy(m => m.ToString().Length).First().MakeGenericMethod(typeInner, typeSelectManyResult);
            //.Select<T<TOuter, TInner>, TResult>()
            var methodSelectResult = methodsQueryable.Where(m => m.Name == nameof(Queryable.Select) && m.GetParameters().Length == 2)
                .OrderBy(m => m.ToString().Length).First().MakeGenericMethod(typeSelectManyResult, typeResult);
            //.Invoke<TOuter, TInner, TResult>()
            var methodInvoke = typeof(Extensions).GetMethods().First(m => m.Name == nameof(Extensions.Invoke) && m.GetParameters().Length == 3)
                .MakeGenericMethod(typeOuter, typeInner, typeResult);

            //+ GroupJoin Parameters
            var parameterOuter = Expression.Parameter(typeOuter);
            var parameterIEnumerableInner = Expression.Parameter(typeIEnumerableInner);

            //+ GroupJoin Expressions
            var expressionGroupJoinResultArguments = new Expression[]
            {
                parameterOuter,
                //IEnumerableInner.DefaultIfEmpty()
                Expression.Call(null, methodDefaultIfEmpty, parameterIEnumerableInner)
            };
            //new { Outer = Outer, IEnumerableInner = IEnumerableInner.DefaultIfEmpty()}
            var expressionGroupJoinResult = Expression.New(methodGroupJoinResultTypeConstructor, expressionGroupJoinResultArguments, typeGroupJoinResult.GetProperties());
            //(Outer, IEnumerableInner) = > new { Outer = Outer, IEnumerableInner = IEnumerableInner.DefaultIfEmpty()}
            var groupJoinResult = Expression.Lambda(expressionGroupJoinResult, new[] { parameterOuter, parameterIEnumerableInner });

            //+ GroupJoin Invoke
            //outer.GroupJoin<TOuter, TInner, TKey, T<TOuter, IEnumerable<TInner>>>(inner, outerKeySelector, innerKeySelector, (o, i) => new { Outer = o, IEnumerableInner = i.DefaultIfEmpty() })
            var groupJoin = methodGroupJoin.Invoke(null, new Object[] { outer, inner, outerKeySelector, innerKeySelector, groupJoinResult });

            //+ SelectMany Parameters
            var parameterGroupJoinResult = Expression.Parameter(typeGroupJoinResult);
            var parameterInner = Expression.Parameter(typeInner);

            //+ SelectMany Expressions
            var expressionSelectResultArguments = new Expression[]
            {
                //groupJoinResult.Outer
                Expression.MakeMemberAccess(parameterGroupJoinResult, typeGroupJoinResult.GetProperty("Outer")),
                parameterInner
            };
            var expressionSelectManyResultArguments = new Expression[]
            {
                //groupJoinResult.IEnumerableInner
                Expression.MakeMemberAccess(parameterGroupJoinResult, typeGroupJoinResult.GetProperty("IEnumerableInner")),
                //i => new { Outer = groupJoinResult.Outer, Inner = i }
                Expression.Lambda(Expression.New(methodSelectManyResultTypeConstructor, expressionSelectResultArguments, typeSelectManyResult.GetProperties()), new [] { parameterInner })
            };
            //groupJoinResult => groupJoinResult.IEnumerableInner.Select(i => new { Outer = groupJoinResult.Outer, Inner = i })
            var selectManyResult = Expression.Lambda(Expression.Call(null, methodSelectIEnumerableInner, expressionSelectManyResultArguments), new[] { parameterGroupJoinResult });

            //+ SelectMany Invoke
            //groupJoin.SelectMany<T<TOuter, IEnumerable<TInner>>, T<TOuter, TInner>>()
            var selectMany = methodSelectMany.Invoke(null, new object[] { groupJoin, selectManyResult });

            //+ Select Parameters
            var parameterSelectManyResult = Expression.Parameter(typeSelectManyResult);
            var propOuter = Expression.MakeMemberAccess(parameterSelectManyResult, typeSelectManyResult.GetProperty("Outer"));
            var propInner = Expression.MakeMemberAccess(parameterSelectManyResult, typeSelectManyResult.GetProperty("Inner"));

            //+ Select Expressions
            //resultSelector.Invoke(selectManyResult.Outer, selectManyResult.Inner)
            var invokeResult = Expression.Lambda(Expression.Call(null, methodInvoke, new Expression[] { resultSelector, propOuter, propInner }), parameterSelectManyResult);

            //+ Select Invoke
            //selectMany.Select(selectManyResult => resultSelector.Invoke(selectManyResult.Outer, selectManyResult.Inner).Expand())
            return methodSelectResult.Invoke(null, new object[] { selectMany, invokeResult.Expand() }) as IQueryable<TResult>;
        }
    }
>>>>>>> 83eb15c7
}<|MERGE_RESOLUTION|>--- conflicted
+++ resolved
@@ -1,349 +1,276 @@
-<<<<<<< HEAD
-﻿using System;
-using System.Collections.Generic;
-using System.Linq.Expressions;
-using System.Linq;
-
-namespace LinqKit
-{
-	/// <summary>Refer to http://www.albahari.com/nutshell/linqkit.html and
-	/// http://tomasp.net/blog/linq-expand.aspx for more information.</summary>
-	public static class Extensions
-	{
-        /// <summary> LinqKit: Returns wrapper that automatically expands expressions </summary>
-        public static IQueryable<T> AsExpandable<T>(this IQueryable<T> query)
-        {
-            if (query is ExpandableQuery<T>) return query;
-            return ExpandableQueryFactory<T>.Create(query);
-        }
-
-        /// <summary> LinqKit: Expands expression </summary>
-	    public static Expression<TDelegate> Expand<TDelegate>(this Expression<TDelegate> expr)
-		{
-			return (Expression<TDelegate>)new ExpressionExpander ().Visit (expr);
-		}
-
-        /// <summary> LinqKit: Expands expression </summary>
-		public static Expression Expand (this Expression expr)
-		{
-			return new ExpressionExpander ().Visit (expr);
-		}
-
-		public static TResult Invoke<TResult> (this Expression<Func<TResult>> expr)
-		{
-			return expr.Compile ().Invoke ();
-		}
-
-		public static TResult Invoke<T1, TResult> (this Expression<Func<T1, TResult>> expr, T1 arg1)
-		{
-			return expr.Compile ().Invoke (arg1);
-		}
-
-		public static TResult Invoke<T1, T2, TResult> (this Expression<Func<T1, T2, TResult>> expr, T1 arg1, T2 arg2)
-		{
-			return expr.Compile ().Invoke (arg1, arg2);
-		}
-
-		public static TResult Invoke<T1, T2, T3, TResult> (
-			this Expression<Func<T1, T2, T3, TResult>> expr, T1 arg1, T2 arg2, T3 arg3)
-		{
-			return expr.Compile ().Invoke (arg1, arg2, arg3);
-		}
-
-		public static TResult Invoke<T1, T2, T3, T4, TResult> (
-			this Expression<Func<T1, T2, T3, T4, TResult>> expr, T1 arg1, T2 arg2, T3 arg3, T4 arg4)
-		{
-			return expr.Compile ().Invoke (arg1, arg2, arg3, arg4);
-		}
-
-  #if !NET35
-
-		public static TResult Invoke<T1, T2, T3, T4, T5, T6, TResult> (
-			this Expression<Func<T1, T2, T3, T4, T5, T6, TResult>> expr, T1 arg1, T2 arg2, T3 arg3, T4 arg4, T5 arg5, 
-        T6 arg6)
-		{
-			return expr.Compile ().Invoke (arg1, arg2, arg3, arg4, arg5, arg6);
-		}
-
-		public static TResult Invoke<T1, T2, T3, T4, T5, T6, T7, TResult> (
-			this Expression<Func<T1, T2, T3, T4, T5, T6, T7, TResult>> expr, T1 arg1, T2 arg2, T3 arg3, T4 arg4, T5 arg5, 
-        T6 arg6, T7 arg7)
-		{
-			return expr.Compile ().Invoke (arg1, arg2, arg3, arg4, arg5, arg6, arg7);
-		}
-
-		public static TResult Invoke<T1, T2, T3, T4, T5, T6, T7, T8, TResult> (
-			this Expression<Func<T1, T2, T3, T4, T5, T6, T7, T8, TResult>> expr, T1 arg1, T2 arg2, T3 arg3, T4 arg4, T5 arg5, 
-        T6 arg6, T7 arg7, T8 arg8)
-		{
-			return expr.Compile ().Invoke (arg1, arg2, arg3, arg4, arg5, arg6, arg7, arg8);
-		}
-
-		public static TResult Invoke<T1, T2, T3, T4, T5, T6, T7, T8, T9, TResult> (
-			this Expression<Func<T1, T2, T3, T4, T5, T6, T7, T8, T9, TResult>> expr, T1 arg1, T2 arg2, T3 arg3, T4 arg4, T5 arg5, 
-        T6 arg6, T7 arg7, T8 arg8, T9 arg9)
-		{
-			return expr.Compile ().Invoke (arg1, arg2, arg3, arg4, arg5, arg6, arg7, arg8, arg9);
-		}
-
-		public static TResult Invoke<T1, T2, T3, T4, T5, T6, T7, T8, T9, T10, TResult> (
-			this Expression<Func<T1, T2, T3, T4, T5, T6, T7, T8, T9, T10, TResult>> expr, T1 arg1, T2 arg2, T3 arg3, T4 arg4, T5 arg5, 
-        T6 arg6, T7 arg7, T8 arg8, T9 arg9, T10 arg10)
-		{
-			return expr.Compile ().Invoke (arg1, arg2, arg3, arg4, arg5, arg6, arg7, arg8, arg9, arg10);
-		}
-
-		public static TResult Invoke<T1, T2, T3, T4, T5, T6, T7, T8, T9, T10, T11, TResult> (
-			this Expression<Func<T1, T2, T3, T4, T5, T6, T7, T8, T9, T10, T11, TResult>> expr, T1 arg1, T2 arg2, T3 arg3, T4 arg4, T5 arg5, 
-        T6 arg6, T7 arg7, T8 arg8, T9 arg9, T10 arg10, T11 arg11)
-		{
-			return expr.Compile ().Invoke (arg1, arg2, arg3, arg4, arg5, arg6, arg7, arg8, arg9, arg10, arg11);
-		}
-
-		public static TResult Invoke<T1, T2, T3, T4, T5, T6, T7, T8, T9, T10, T11, T12, TResult> (
-			this Expression<Func<T1, T2, T3, T4, T5, T6, T7, T8, T9, T10, T11, T12, TResult>> expr, T1 arg1, T2 arg2, T3 arg3, T4 arg4, T5 arg5, 
-        T6 arg6, T7 arg7, T8 arg8, T9 arg9, T10 arg10, T11 arg11, T12 arg12)
-		{
-			return expr.Compile ().Invoke (arg1, arg2, arg3, arg4, arg5, arg6, arg7, arg8, arg9, arg10, arg11, arg12);
-		}
-
-		public static TResult Invoke<T1, T2, T3, T4, T5, T6, T7, T8, T9, T10, T11, T12, T13, TResult> (
-			this Expression<Func<T1, T2, T3, T4, T5, T6, T7, T8, T9, T10, T11, T12, T13, TResult>> expr, T1 arg1, T2 arg2, T3 arg3, T4 arg4, T5 arg5, 
-        T6 arg6, T7 arg7, T8 arg8, T9 arg9, T10 arg10, T11 arg11, T12 arg12, T13 arg13)
-		{
-			return expr.Compile ().Invoke (arg1, arg2, arg3, arg4, arg5, arg6, arg7, arg8, arg9, arg10, arg11, arg12, arg13);
-		}
-		public static TResult Invoke<T1, T2, T3, T4, T5, T6, T7, T8, T9, T10, T11, T12, T13, T14, TResult> (
-			this Expression<Func<T1, T2, T3, T4, T5, T6, T7, T8, T9, T10, T11, T12, T13, T14, TResult>> expr, T1 arg1, T2 arg2, T3 arg3, T4 arg4, T5 arg5, 
-        T6 arg6, T7 arg7, T8 arg8, T9 arg9, T10 arg10, T11 arg11, T12 arg12, T13 arg13, T14 arg14)
-		{
-			return expr.Compile ().Invoke (arg1, arg2, arg3, arg4, arg5, arg6, arg7, arg8, arg9, arg10, arg11, arg12, arg13, arg14);
-		}
-
-		public static TResult Invoke<T1, T2, T3, T4, T5, T6, T7, T8, T9, T10, T11, T12, T13, T14, T15, TResult> (
-			this Expression<Func<T1, T2, T3, T4, T5, T6, T7, T8, T9, T10, T11, T12, T13, T14, T15, TResult>> expr, T1 arg1, T2 arg2, T3 arg3, T4 arg4, T5 arg5, 
-        T6 arg6, T7 arg7, T8 arg8, T9 arg9, T10 arg10, T11 arg11, T12 arg12, T13 arg13, T14 arg14, T15 arg15)
-		{
-			return expr.Compile ().Invoke (arg1, arg2, arg3, arg4, arg5, arg6, arg7, arg8, arg9, arg10, arg11, arg12, arg13, arg14, arg15);
-		}
-
-		public static TResult Invoke<T1, T2, T3, T4, T5, T6, T7, T8, T9, T10, T11, T12, T13, T14, T15, T16, TResult> (
-			this Expression<Func<T1, T2, T3, T4, T5, T6, T7, T8, T9, T10, T11, T12, T13, T14, T15, T16, TResult>> expr, T1 arg1, T2 arg2, T3 arg3, T4 arg4, T5 arg5, 
-        T6 arg6, T7 arg7, T8 arg8, T9 arg9, T10 arg10, T11 arg11, T12 arg12, T13 arg13, T14 arg14, T15 arg15, T16 arg16)
-		{
-			return expr.Compile ().Invoke (arg1, arg2, arg3, arg4, arg5, arg6, arg7, arg8, arg9, arg10, arg11, arg12, arg13, arg14, arg15, arg16);
-		}
-
-  #endif
-		public static void ForEach<T> (this IEnumerable<T> source, Action<T> action)
-		{
-			foreach (var element in source)
-				action (element);
-		}
-
-        private static class ExpandableQueryFactory<T>
-        {
-            public static readonly Func<IQueryable<T>, ExpandableQuery<T>> Create;
-
-            static ExpandableQueryFactory()
-            {
-                if (!typeof(T).IsClass)
-                {
-                    Create = query => new ExpandableQuery<T>(query);
-                    return;
-                }
-
-                var queryType = typeof(IQueryable<T>);
-                var ctorInfo = typeof(ExpandableQueryOfClass<>).MakeGenericType(typeof(T)).GetConstructor(new[] { queryType });
-                var queryParam = Expression.Parameter(queryType);
-                var newExpr = Expression.New(ctorInfo, queryParam);
-                var createExpr = Expression.Lambda<Func<IQueryable<T>, ExpandableQuery<T>>>(newExpr, queryParam);
-                Create = createExpr.Compile();
-            }
-        }
-    }
-=======
-﻿using System;
-using System.Reflection;
-using System.Collections;
-using System.Collections.Generic;
-using System.Text;
-using System.Runtime.CompilerServices;
-using System.Linq.Expressions;
-using System.Linq;
-
-namespace LinqKit
-{
-    /// <summary>Refer to http://www.albahari.com/nutshell/linqkit.html and
-    /// http://tomasp.net/blog/linq-expand.aspx for more information.</summary>
-    public static class Extensions
-    {
-        /// <summary> LinqKit: Returns wrapper that automatically expands expressions </summary>
-        public static IQueryable<T> AsExpandable<T>(this IQueryable<T> query)
-        {
-            if (query is ExpandableQuery<T>) return (ExpandableQuery<T>)query;
-            return new ExpandableQuery<T>(query);
-        }
-
-        /// <summary> LinqKit: Expands expression </summary>
-		public static Expression<TDelegate> Expand<TDelegate>(this Expression<TDelegate> expr)
-        {
-            return (Expression<TDelegate>)new ExpressionExpander().Visit(expr);
-        }
-
-        /// <summary> LinqKit: Expands expression </summary>
-		public static Expression Expand(this Expression expr)
-        {
-            return new ExpressionExpander().Visit(expr);
-        }
-
-        public static TResult Invoke<TResult>(this Expression<Func<TResult>> expr)
-        {
-            return expr.Compile().Invoke();
-        }
-
-        public static TResult Invoke<T1, TResult>(this Expression<Func<T1, TResult>> expr, T1 arg1)
-        {
-            return expr.Compile().Invoke(arg1);
-        }
-
-        public static TResult Invoke<T1, T2, TResult>(this Expression<Func<T1, T2, TResult>> expr, T1 arg1, T2 arg2)
-        {
-            return expr.Compile().Invoke(arg1, arg2);
-        }
-
-        public static TResult Invoke<T1, T2, T3, TResult>(
-            this Expression<Func<T1, T2, T3, TResult>> expr, T1 arg1, T2 arg2, T3 arg3)
-        {
-            return expr.Compile().Invoke(arg1, arg2, arg3);
-        }
-
-        public static TResult Invoke<T1, T2, T3, T4, TResult>(
-            this Expression<Func<T1, T2, T3, T4, TResult>> expr, T1 arg1, T2 arg2, T3 arg3, T4 arg4)
-        {
-            return expr.Compile().Invoke(arg1, arg2, arg3, arg4);
-        }
-
-
-
-        public static void ForEach<T>(this IEnumerable<T> source, Action<T> action)
-        {
-            foreach (var element in source)
-                action(element);
-        }
-
-
-        /// <summary>
-        /// Correlates the elements of two sequences based on matching keys. The default equality comparer is used to compare keys.
-        /// </summary>
-        /// <typeparam name="TOuter">The type of the elements of the first sequence.</typeparam>
-        /// <typeparam name="TInner">The type of the elements of the second sequence.</typeparam>
-        /// <typeparam name="TKey">The type of the keys returned by the key selector functions.</typeparam>
-        /// <typeparam name="TResult">The type of the result elements.</typeparam>
-        /// <param name="outer">The first sequence to join.</param>
-        /// <param name="inner">The sequence to left join to the first sequence.</param>
-        /// <param name="outerKeySelector">A function to extract the join key from each element of the first sequence.</param>
-        /// <param name="innerKeySelector">A function to extract the join key from each element of the second sequence.</param>
-        /// <param name="resultSelector">A function to create a result element from two matching elements.</param>
-        /// <returns>An System.Linq.IQueryable&lt;TResult&gt; that has elements of type TResult obtained by performing an inner join on two sequences.</returns>
-        public static IQueryable<TResult> LeftJoin<TOuter, TInner, TKey, TResult>(this IQueryable<TOuter> outer, IEnumerable<TInner> inner,
-            Expression<Func<TOuter, TKey>> outerKeySelector, Expression<Func<TInner, TKey>> innerKeySelector, Expression<Func<TOuter, TInner, TResult>> resultSelector)
-        {
-            //+ Types
-            var typeOuter = typeof(TOuter);
-            var typeInner = typeof(TInner);
-            var typeKey = typeof(TKey);
-            var typeResult = typeof(TResult);
-            var typeIEnumerableInner = typeof(IEnumerable<TInner>);
-            //Dynamic Type: T<TOuter, IEnumerable<TInner>>
-            var typeGroupJoinResult = new { Outer = default(TOuter), IEnumerableInner = default(IEnumerable<TInner>) }.GetType();
-            //Dynamic Type: T<TOuter, TInner>
-            var typeSelectManyResult = new { Outer = default(TOuter), Inner = default(TInner) }.GetType();
-
-            //+ Methods
-            var methodsQueryable = typeof(Queryable).GetMethods();
-            var methodsEnumerable = typeof(Enumerable).GetMethods();
-            //Dynamic Type Constructor: T<TOuter, IEnumerable<TInner>>(TOuter outer, IEnumerable<TInner> IEnumerableInner)
-            var methodGroupJoinResultTypeConstructor = typeGroupJoinResult.GetConstructors().First();
-            //Dynamic Type Constructor: T<TOuter, TInner>(TOuter outer, TInner Inner)
-            var methodSelectManyResultTypeConstructor = typeSelectManyResult.GetConstructors().First();
-            //.GroupJoin<TOuter, TInner, TKey, T<TOuter, IEnumerable<TInner>>>(...)
-            var methodGroupJoin = methodsQueryable.First(m => m.Name == nameof(Queryable.GroupJoin) && m.GetParameters().Length == 5)
-                .MakeGenericMethod(typeOuter, typeInner, typeKey, typeGroupJoinResult);
-            //.DefaultIfEmpty<TInner>()
-            var methodDefaultIfEmpty = methodsEnumerable.First(m => m.Name == nameof(Enumerable.DefaultIfEmpty) && m.GetParameters().Length == 1)
-                .MakeGenericMethod(typeInner);
-            //.SelectMany<T<TOuter, IEnumerable<TInner>>, TInner, T<TOuter, TInner>>()
-            var methodSelectMany = methodsQueryable.Where(m => m.Name == nameof(Queryable.SelectMany) && m.GetParameters().Length == 2)
-                .OrderBy(m => m.ToString().Length).First().MakeGenericMethod(typeGroupJoinResult, typeSelectManyResult);
-            //.Select<TInner, T<TOuter, TInner>>()
-            var methodSelectIEnumerableInner = methodsEnumerable.Where(m => m.Name == nameof(Enumerable.Select) && m.GetParameters().Length == 2)
-                .OrderBy(m => m.ToString().Length).First().MakeGenericMethod(typeInner, typeSelectManyResult);
-            //.Select<T<TOuter, TInner>, TResult>()
-            var methodSelectResult = methodsQueryable.Where(m => m.Name == nameof(Queryable.Select) && m.GetParameters().Length == 2)
-                .OrderBy(m => m.ToString().Length).First().MakeGenericMethod(typeSelectManyResult, typeResult);
-            //.Invoke<TOuter, TInner, TResult>()
-            var methodInvoke = typeof(Extensions).GetMethods().First(m => m.Name == nameof(Extensions.Invoke) && m.GetParameters().Length == 3)
-                .MakeGenericMethod(typeOuter, typeInner, typeResult);
-
-            //+ GroupJoin Parameters
-            var parameterOuter = Expression.Parameter(typeOuter);
-            var parameterIEnumerableInner = Expression.Parameter(typeIEnumerableInner);
-
-            //+ GroupJoin Expressions
-            var expressionGroupJoinResultArguments = new Expression[]
-            {
-                parameterOuter,
-                //IEnumerableInner.DefaultIfEmpty()
-                Expression.Call(null, methodDefaultIfEmpty, parameterIEnumerableInner)
-            };
-            //new { Outer = Outer, IEnumerableInner = IEnumerableInner.DefaultIfEmpty()}
-            var expressionGroupJoinResult = Expression.New(methodGroupJoinResultTypeConstructor, expressionGroupJoinResultArguments, typeGroupJoinResult.GetProperties());
-            //(Outer, IEnumerableInner) = > new { Outer = Outer, IEnumerableInner = IEnumerableInner.DefaultIfEmpty()}
-            var groupJoinResult = Expression.Lambda(expressionGroupJoinResult, new[] { parameterOuter, parameterIEnumerableInner });
-
-            //+ GroupJoin Invoke
-            //outer.GroupJoin<TOuter, TInner, TKey, T<TOuter, IEnumerable<TInner>>>(inner, outerKeySelector, innerKeySelector, (o, i) => new { Outer = o, IEnumerableInner = i.DefaultIfEmpty() })
-            var groupJoin = methodGroupJoin.Invoke(null, new Object[] { outer, inner, outerKeySelector, innerKeySelector, groupJoinResult });
-
-            //+ SelectMany Parameters
-            var parameterGroupJoinResult = Expression.Parameter(typeGroupJoinResult);
-            var parameterInner = Expression.Parameter(typeInner);
-
-            //+ SelectMany Expressions
-            var expressionSelectResultArguments = new Expression[]
-            {
-                //groupJoinResult.Outer
-                Expression.MakeMemberAccess(parameterGroupJoinResult, typeGroupJoinResult.GetProperty("Outer")),
-                parameterInner
-            };
-            var expressionSelectManyResultArguments = new Expression[]
-            {
-                //groupJoinResult.IEnumerableInner
-                Expression.MakeMemberAccess(parameterGroupJoinResult, typeGroupJoinResult.GetProperty("IEnumerableInner")),
-                //i => new { Outer = groupJoinResult.Outer, Inner = i }
-                Expression.Lambda(Expression.New(methodSelectManyResultTypeConstructor, expressionSelectResultArguments, typeSelectManyResult.GetProperties()), new [] { parameterInner })
-            };
-            //groupJoinResult => groupJoinResult.IEnumerableInner.Select(i => new { Outer = groupJoinResult.Outer, Inner = i })
-            var selectManyResult = Expression.Lambda(Expression.Call(null, methodSelectIEnumerableInner, expressionSelectManyResultArguments), new[] { parameterGroupJoinResult });
-
-            //+ SelectMany Invoke
-            //groupJoin.SelectMany<T<TOuter, IEnumerable<TInner>>, T<TOuter, TInner>>()
-            var selectMany = methodSelectMany.Invoke(null, new object[] { groupJoin, selectManyResult });
-
-            //+ Select Parameters
-            var parameterSelectManyResult = Expression.Parameter(typeSelectManyResult);
-            var propOuter = Expression.MakeMemberAccess(parameterSelectManyResult, typeSelectManyResult.GetProperty("Outer"));
-            var propInner = Expression.MakeMemberAccess(parameterSelectManyResult, typeSelectManyResult.GetProperty("Inner"));
-
-            //+ Select Expressions
-            //resultSelector.Invoke(selectManyResult.Outer, selectManyResult.Inner)
-            var invokeResult = Expression.Lambda(Expression.Call(null, methodInvoke, new Expression[] { resultSelector, propOuter, propInner }), parameterSelectManyResult);
-
-            //+ Select Invoke
-            //selectMany.Select(selectManyResult => resultSelector.Invoke(selectManyResult.Outer, selectManyResult.Inner).Expand())
-            return methodSelectResult.Invoke(null, new object[] { selectMany, invokeResult.Expand() }) as IQueryable<TResult>;
-        }
-    }
->>>>>>> 83eb15c7
+﻿using System;
+using System.Collections.Generic;
+using System.Linq.Expressions;
+using System.Linq;
+
+namespace LinqKit
+{
+    /// <summary>Refer to http://www.albahari.com/nutshell/linqkit.html and
+    /// http://tomasp.net/blog/linq-expand.aspx for more information.</summary>
+    public static class Extensions
+    {
+        /// <summary> LinqKit: Returns wrapper that automatically expands expressions </summary>
+        public static IQueryable<T> AsExpandable<T>(this IQueryable<T> query)
+        {
+            if (query is ExpandableQuery<T>) return query;
+            return ExpandableQueryFactory<T>.Create(query);
+        }
+
+        /// <summary> LinqKit: Expands expression </summary>
+        public static Expression<TDelegate> Expand<TDelegate>(this Expression<TDelegate> expr)
+        {
+            return (Expression<TDelegate>)new ExpressionExpander().Visit(expr);
+        }
+
+        /// <summary> LinqKit: Expands expression </summary>
+		public static Expression Expand(this Expression expr)
+        {
+            return new ExpressionExpander().Visit(expr);
+        }
+
+        public static TResult Invoke<TResult>(this Expression<Func<TResult>> expr)
+        {
+            return expr.Compile().Invoke();
+        }
+
+        public static TResult Invoke<T1, TResult>(this Expression<Func<T1, TResult>> expr, T1 arg1)
+        {
+            return expr.Compile().Invoke(arg1);
+        }
+
+        public static TResult Invoke<T1, T2, TResult>(this Expression<Func<T1, T2, TResult>> expr, T1 arg1, T2 arg2)
+        {
+            return expr.Compile().Invoke(arg1, arg2);
+        }
+
+        public static TResult Invoke<T1, T2, T3, TResult>(
+            this Expression<Func<T1, T2, T3, TResult>> expr, T1 arg1, T2 arg2, T3 arg3)
+        {
+            return expr.Compile().Invoke(arg1, arg2, arg3);
+        }
+
+        public static TResult Invoke<T1, T2, T3, T4, TResult>(
+            this Expression<Func<T1, T2, T3, T4, TResult>> expr, T1 arg1, T2 arg2, T3 arg3, T4 arg4)
+        {
+            return expr.Compile().Invoke(arg1, arg2, arg3, arg4);
+        }
+
+  #if !NET35
+
+		public static TResult Invoke<T1, T2, T3, T4, T5, T6, TResult> (
+			this Expression<Func<T1, T2, T3, T4, T5, T6, TResult>> expr, T1 arg1, T2 arg2, T3 arg3, T4 arg4, T5 arg5, 
+        T6 arg6)
+		{
+			return expr.Compile ().Invoke (arg1, arg2, arg3, arg4, arg5, arg6);
+		}
+
+		public static TResult Invoke<T1, T2, T3, T4, T5, T6, T7, TResult> (
+			this Expression<Func<T1, T2, T3, T4, T5, T6, T7, TResult>> expr, T1 arg1, T2 arg2, T3 arg3, T4 arg4, T5 arg5, 
+        T6 arg6, T7 arg7)
+		{
+			return expr.Compile ().Invoke (arg1, arg2, arg3, arg4, arg5, arg6, arg7);
+		}
+
+		public static TResult Invoke<T1, T2, T3, T4, T5, T6, T7, T8, TResult> (
+			this Expression<Func<T1, T2, T3, T4, T5, T6, T7, T8, TResult>> expr, T1 arg1, T2 arg2, T3 arg3, T4 arg4, T5 arg5, 
+        T6 arg6, T7 arg7, T8 arg8)
+		{
+			return expr.Compile ().Invoke (arg1, arg2, arg3, arg4, arg5, arg6, arg7, arg8);
+		}
+
+		public static TResult Invoke<T1, T2, T3, T4, T5, T6, T7, T8, T9, TResult> (
+			this Expression<Func<T1, T2, T3, T4, T5, T6, T7, T8, T9, TResult>> expr, T1 arg1, T2 arg2, T3 arg3, T4 arg4, T5 arg5, 
+        T6 arg6, T7 arg7, T8 arg8, T9 arg9)
+		{
+			return expr.Compile ().Invoke (arg1, arg2, arg3, arg4, arg5, arg6, arg7, arg8, arg9);
+		}
+
+		public static TResult Invoke<T1, T2, T3, T4, T5, T6, T7, T8, T9, T10, TResult> (
+			this Expression<Func<T1, T2, T3, T4, T5, T6, T7, T8, T9, T10, TResult>> expr, T1 arg1, T2 arg2, T3 arg3, T4 arg4, T5 arg5, 
+        T6 arg6, T7 arg7, T8 arg8, T9 arg9, T10 arg10)
+		{
+			return expr.Compile ().Invoke (arg1, arg2, arg3, arg4, arg5, arg6, arg7, arg8, arg9, arg10);
+		}
+
+		public static TResult Invoke<T1, T2, T3, T4, T5, T6, T7, T8, T9, T10, T11, TResult> (
+			this Expression<Func<T1, T2, T3, T4, T5, T6, T7, T8, T9, T10, T11, TResult>> expr, T1 arg1, T2 arg2, T3 arg3, T4 arg4, T5 arg5, 
+        T6 arg6, T7 arg7, T8 arg8, T9 arg9, T10 arg10, T11 arg11)
+		{
+			return expr.Compile ().Invoke (arg1, arg2, arg3, arg4, arg5, arg6, arg7, arg8, arg9, arg10, arg11);
+		}
+
+		public static TResult Invoke<T1, T2, T3, T4, T5, T6, T7, T8, T9, T10, T11, T12, TResult> (
+			this Expression<Func<T1, T2, T3, T4, T5, T6, T7, T8, T9, T10, T11, T12, TResult>> expr, T1 arg1, T2 arg2, T3 arg3, T4 arg4, T5 arg5, 
+        T6 arg6, T7 arg7, T8 arg8, T9 arg9, T10 arg10, T11 arg11, T12 arg12)
+		{
+			return expr.Compile ().Invoke (arg1, arg2, arg3, arg4, arg5, arg6, arg7, arg8, arg9, arg10, arg11, arg12);
+		}
+
+		public static TResult Invoke<T1, T2, T3, T4, T5, T6, T7, T8, T9, T10, T11, T12, T13, TResult> (
+			this Expression<Func<T1, T2, T3, T4, T5, T6, T7, T8, T9, T10, T11, T12, T13, TResult>> expr, T1 arg1, T2 arg2, T3 arg3, T4 arg4, T5 arg5, 
+        T6 arg6, T7 arg7, T8 arg8, T9 arg9, T10 arg10, T11 arg11, T12 arg12, T13 arg13)
+		{
+			return expr.Compile ().Invoke (arg1, arg2, arg3, arg4, arg5, arg6, arg7, arg8, arg9, arg10, arg11, arg12, arg13);
+		}
+		public static TResult Invoke<T1, T2, T3, T4, T5, T6, T7, T8, T9, T10, T11, T12, T13, T14, TResult> (
+			this Expression<Func<T1, T2, T3, T4, T5, T6, T7, T8, T9, T10, T11, T12, T13, T14, TResult>> expr, T1 arg1, T2 arg2, T3 arg3, T4 arg4, T5 arg5, 
+        T6 arg6, T7 arg7, T8 arg8, T9 arg9, T10 arg10, T11 arg11, T12 arg12, T13 arg13, T14 arg14)
+		{
+			return expr.Compile ().Invoke (arg1, arg2, arg3, arg4, arg5, arg6, arg7, arg8, arg9, arg10, arg11, arg12, arg13, arg14);
+		}
+
+		public static TResult Invoke<T1, T2, T3, T4, T5, T6, T7, T8, T9, T10, T11, T12, T13, T14, T15, TResult> (
+			this Expression<Func<T1, T2, T3, T4, T5, T6, T7, T8, T9, T10, T11, T12, T13, T14, T15, TResult>> expr, T1 arg1, T2 arg2, T3 arg3, T4 arg4, T5 arg5, 
+        T6 arg6, T7 arg7, T8 arg8, T9 arg9, T10 arg10, T11 arg11, T12 arg12, T13 arg13, T14 arg14, T15 arg15)
+		{
+			return expr.Compile ().Invoke (arg1, arg2, arg3, arg4, arg5, arg6, arg7, arg8, arg9, arg10, arg11, arg12, arg13, arg14, arg15);
+		}
+
+		public static TResult Invoke<T1, T2, T3, T4, T5, T6, T7, T8, T9, T10, T11, T12, T13, T14, T15, T16, TResult> (
+			this Expression<Func<T1, T2, T3, T4, T5, T6, T7, T8, T9, T10, T11, T12, T13, T14, T15, T16, TResult>> expr, T1 arg1, T2 arg2, T3 arg3, T4 arg4, T5 arg5, 
+        T6 arg6, T7 arg7, T8 arg8, T9 arg9, T10 arg10, T11 arg11, T12 arg12, T13 arg13, T14 arg14, T15 arg15, T16 arg16)
+		{
+			return expr.Compile ().Invoke (arg1, arg2, arg3, arg4, arg5, arg6, arg7, arg8, arg9, arg10, arg11, arg12, arg13, arg14, arg15, arg16);
+		}
+
+  #endif
+        public static void ForEach<T>(this IEnumerable<T> source, Action<T> action)
+        {
+            foreach (var element in source)
+                action(element);
+        }
+
+        private static class ExpandableQueryFactory<T>
+        {
+            public static readonly Func<IQueryable<T>, ExpandableQuery<T>> Create;
+
+            static ExpandableQueryFactory()
+            {
+                if (!typeof(T).IsClass)
+                {
+                    Create = query => new ExpandableQuery<T>(query);
+                    return;
+                }
+
+                var queryType = typeof(IQueryable<T>);
+                var ctorInfo = typeof(ExpandableQueryOfClass<>).MakeGenericType(typeof(T)).GetConstructor(new[] { queryType });
+                var queryParam = Expression.Parameter(queryType);
+                var newExpr = Expression.New(ctorInfo, queryParam);
+                var createExpr = Expression.Lambda<Func<IQueryable<T>, ExpandableQuery<T>>>(newExpr, queryParam);
+                Create = createExpr.Compile();
+            }
+        }
+
+        /// <summary>
+        /// Correlates the elements of two sequences based on matching keys. The default equality comparer is used to compare keys.
+        /// </summary>
+        /// <typeparam name="TOuter">The type of the elements of the first sequence.</typeparam>
+        /// <typeparam name="TInner">The type of the elements of the second sequence.</typeparam>
+        /// <typeparam name="TKey">The type of the keys returned by the key selector functions.</typeparam>
+        /// <typeparam name="TResult">The type of the result elements.</typeparam>
+        /// <param name="outer">The first sequence to join.</param>
+        /// <param name="inner">The sequence to left join to the first sequence.</param>
+        /// <param name="outerKeySelector">A function to extract the join key from each element of the first sequence.</param>
+        /// <param name="innerKeySelector">A function to extract the join key from each element of the second sequence.</param>
+        /// <param name="resultSelector">A function to create a result element from two matching elements.</param>
+        /// <returns>An System.Linq.IQueryable&lt;TResult&gt; that has elements of type TResult obtained by performing an inner join on two sequences.</returns>
+        public static IQueryable<TResult> LeftJoin<TOuter, TInner, TKey, TResult>(this IQueryable<TOuter> outer, IEnumerable<TInner> inner,
+            Expression<Func<TOuter, TKey>> outerKeySelector, Expression<Func<TInner, TKey>> innerKeySelector, Expression<Func<TOuter, TInner, TResult>> resultSelector)
+        {
+            //+ Types
+            var typeOuter = typeof(TOuter);
+            var typeInner = typeof(TInner);
+            var typeKey = typeof(TKey);
+            var typeResult = typeof(TResult);
+            var typeIEnumerableInner = typeof(IEnumerable<TInner>);
+            //Dynamic Type: T<TOuter, IEnumerable<TInner>>
+            var typeGroupJoinResult = new { Outer = default(TOuter), IEnumerableInner = default(IEnumerable<TInner>) }.GetType();
+            //Dynamic Type: T<TOuter, TInner>
+            var typeSelectManyResult = new { Outer = default(TOuter), Inner = default(TInner) }.GetType();
+
+            //+ Methods
+            var methodsQueryable = typeof(Queryable).GetMethods();
+            var methodsEnumerable = typeof(Enumerable).GetMethods();
+            //Dynamic Type Constructor: T<TOuter, IEnumerable<TInner>>(TOuter outer, IEnumerable<TInner> IEnumerableInner)
+            var methodGroupJoinResultTypeConstructor = typeGroupJoinResult.GetConstructors().First();
+            //Dynamic Type Constructor: T<TOuter, TInner>(TOuter outer, TInner Inner)
+            var methodSelectManyResultTypeConstructor = typeSelectManyResult.GetConstructors().First();
+            //.GroupJoin<TOuter, TInner, TKey, T<TOuter, IEnumerable<TInner>>>(...)
+            var methodGroupJoin = methodsQueryable.First(m => m.Name == nameof(Queryable.GroupJoin) && m.GetParameters().Length == 5)
+                .MakeGenericMethod(typeOuter, typeInner, typeKey, typeGroupJoinResult);
+            //.DefaultIfEmpty<TInner>()
+            var methodDefaultIfEmpty = methodsEnumerable.First(m => m.Name == nameof(Enumerable.DefaultIfEmpty) && m.GetParameters().Length == 1)
+                .MakeGenericMethod(typeInner);
+            //.SelectMany<T<TOuter, IEnumerable<TInner>>, TInner, T<TOuter, TInner>>()
+            var methodSelectMany = methodsQueryable.Where(m => m.Name == nameof(Queryable.SelectMany) && m.GetParameters().Length == 2)
+                .OrderBy(m => m.ToString().Length).First().MakeGenericMethod(typeGroupJoinResult, typeSelectManyResult);
+            //.Select<TInner, T<TOuter, TInner>>()
+            var methodSelectIEnumerableInner = methodsEnumerable.Where(m => m.Name == nameof(Enumerable.Select) && m.GetParameters().Length == 2)
+                .OrderBy(m => m.ToString().Length).First().MakeGenericMethod(typeInner, typeSelectManyResult);
+            //.Select<T<TOuter, TInner>, TResult>()
+            var methodSelectResult = methodsQueryable.Where(m => m.Name == nameof(Queryable.Select) && m.GetParameters().Length == 2)
+                .OrderBy(m => m.ToString().Length).First().MakeGenericMethod(typeSelectManyResult, typeResult);
+            //.Invoke<TOuter, TInner, TResult>()
+            var methodInvoke = typeof(Extensions).GetMethods().First(m => m.Name == nameof(Extensions.Invoke) && m.GetParameters().Length == 3)
+                .MakeGenericMethod(typeOuter, typeInner, typeResult);
+
+            //+ GroupJoin Parameters
+            var parameterOuter = Expression.Parameter(typeOuter);
+            var parameterIEnumerableInner = Expression.Parameter(typeIEnumerableInner);
+
+            //+ GroupJoin Expressions
+            var expressionGroupJoinResultArguments = new Expression[]
+            {
+                parameterOuter,
+                //IEnumerableInner.DefaultIfEmpty()
+                Expression.Call(null, methodDefaultIfEmpty, parameterIEnumerableInner)
+            };
+            //new { Outer = Outer, IEnumerableInner = IEnumerableInner.DefaultIfEmpty()}
+            var expressionGroupJoinResult = Expression.New(methodGroupJoinResultTypeConstructor, expressionGroupJoinResultArguments, typeGroupJoinResult.GetProperties());
+            //(Outer, IEnumerableInner) = > new { Outer = Outer, IEnumerableInner = IEnumerableInner.DefaultIfEmpty()}
+            var groupJoinResult = Expression.Lambda(expressionGroupJoinResult, new[] { parameterOuter, parameterIEnumerableInner });
+
+            //+ GroupJoin Invoke
+            //outer.GroupJoin<TOuter, TInner, TKey, T<TOuter, IEnumerable<TInner>>>(inner, outerKeySelector, innerKeySelector, (o, i) => new { Outer = o, IEnumerableInner = i.DefaultIfEmpty() })
+            var groupJoin = methodGroupJoin.Invoke(null, new Object[] { outer, inner, outerKeySelector, innerKeySelector, groupJoinResult });
+
+            //+ SelectMany Parameters
+            var parameterGroupJoinResult = Expression.Parameter(typeGroupJoinResult);
+            var parameterInner = Expression.Parameter(typeInner);
+
+            //+ SelectMany Expressions
+            var expressionSelectResultArguments = new Expression[]
+            {
+                //groupJoinResult.Outer
+                Expression.MakeMemberAccess(parameterGroupJoinResult, typeGroupJoinResult.GetProperty("Outer")),
+                parameterInner
+            };
+            var expressionSelectManyResultArguments = new Expression[]
+            {
+                //groupJoinResult.IEnumerableInner
+                Expression.MakeMemberAccess(parameterGroupJoinResult, typeGroupJoinResult.GetProperty("IEnumerableInner")),
+                //i => new { Outer = groupJoinResult.Outer, Inner = i }
+                Expression.Lambda(Expression.New(methodSelectManyResultTypeConstructor, expressionSelectResultArguments, typeSelectManyResult.GetProperties()), new [] { parameterInner })
+            };
+            //groupJoinResult => groupJoinResult.IEnumerableInner.Select(i => new { Outer = groupJoinResult.Outer, Inner = i })
+            var selectManyResult = Expression.Lambda(Expression.Call(null, methodSelectIEnumerableInner, expressionSelectManyResultArguments), new[] { parameterGroupJoinResult });
+
+            //+ SelectMany Invoke
+            //groupJoin.SelectMany<T<TOuter, IEnumerable<TInner>>, T<TOuter, TInner>>()
+            var selectMany = methodSelectMany.Invoke(null, new object[] { groupJoin, selectManyResult });
+
+            //+ Select Parameters
+            var parameterSelectManyResult = Expression.Parameter(typeSelectManyResult);
+            var propOuter = Expression.MakeMemberAccess(parameterSelectManyResult, typeSelectManyResult.GetProperty("Outer"));
+            var propInner = Expression.MakeMemberAccess(parameterSelectManyResult, typeSelectManyResult.GetProperty("Inner"));
+
+            //+ Select Expressions
+            //resultSelector.Invoke(selectManyResult.Outer, selectManyResult.Inner)
+            var invokeResult = Expression.Lambda(Expression.Call(null, methodInvoke, new Expression[] { resultSelector, propOuter, propInner }), parameterSelectManyResult);
+
+            //+ Select Invoke
+            //selectMany.Select(selectManyResult => resultSelector.Invoke(selectManyResult.Outer, selectManyResult.Inner).Expand())
+            return methodSelectResult.Invoke(null, new object[] { selectMany, invokeResult.Expand() }) as IQueryable<TResult>;
+        }
+    }
 }