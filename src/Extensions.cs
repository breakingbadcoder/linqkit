--- conflicted
+++ resolved
@@ -1,233 +1,164 @@
-<<<<<<< HEAD
-﻿using System;
-using System.Reflection;
-using System.Collections;
-using System.Collections.Generic;
-using System.Text;
-using System.Runtime.CompilerServices;
-using System.Linq.Expressions;
-using System.Linq;
-
-namespace LinqKit
-{
-	/// <summary>Refer to http://www.albahari.com/nutshell/linqkit.html and
-	/// http://tomasp.net/blog/linq-expand.aspx for more information.</summary>
-	public static class Extensions
-	{
-        /// <summary> LinqKit: Returns wrapper that automatically expands expressions </summary>
-        public static IQueryable<T> AsExpandable<T> (this IQueryable<T> query)
-		{
-			if (query is ExpandableQuery<T>) return (ExpandableQuery<T>)query;
-			return new ExpandableQuery<T> (query);
-		}
-
-        /// <summary> LinqKit: Expands expression </summary>
-		public static Expression<TDelegate> Expand<TDelegate> (this Expression<TDelegate> expr)
-		{
-			return (Expression<TDelegate>)new ExpressionExpander ().Visit (expr);
-		}
-
-        /// <summary> LinqKit: Expands expression </summary>
-		public static Expression Expand (this Expression expr)
-		{
-			return new ExpressionExpander ().Visit (expr);
-		}
-
-		public static TResult Invoke<TResult> (this Expression<Func<TResult>> expr)
-		{
-			return expr.Compile ().Invoke ();
-		}
-
-		public static TResult Invoke<T1, TResult> (this Expression<Func<T1, TResult>> expr, T1 arg1)
-		{
-			return expr.Compile ().Invoke (arg1);
-		}
-
-		public static TResult Invoke<T1, T2, TResult> (this Expression<Func<T1, T2, TResult>> expr, T1 arg1, T2 arg2)
-		{
-			return expr.Compile ().Invoke (arg1, arg2);
-		}
-
-		public static TResult Invoke<T1, T2, T3, TResult> (
-			this Expression<Func<T1, T2, T3, TResult>> expr, T1 arg1, T2 arg2, T3 arg3)
-		{
-			return expr.Compile ().Invoke (arg1, arg2, arg3);
-		}
-
-		public static TResult Invoke<T1, T2, T3, T4, TResult> (
-			this Expression<Func<T1, T2, T3, T4, TResult>> expr, T1 arg1, T2 arg2, T3 arg3, T4 arg4)
-		{
-			return expr.Compile ().Invoke (arg1, arg2, arg3, arg4);
-		}
-
-  #if !NET35
-
-		public static TResult Invoke<T1, T2, T3, T4, T5, T6, TResult> (
-			this Expression<Func<T1, T2, T3, T4, T5, T6, TResult>> expr, T1 arg1, T2 arg2, T3 arg3, T4 arg4, T5 arg5, 
-        T6 arg6)
-		{
-			return expr.Compile ().Invoke (arg1, arg2, arg3, arg4, arg5, arg6);
-		}
-
-		public static TResult Invoke<T1, T2, T3, T4, T5, T6, T7, TResult> (
-			this Expression<Func<T1, T2, T3, T4, T5, T6, T7, TResult>> expr, T1 arg1, T2 arg2, T3 arg3, T4 arg4, T5 arg5, 
-        T6 arg6, T7 arg7)
-		{
-			return expr.Compile ().Invoke (arg1, arg2, arg3, arg4, arg5, arg6, arg7);
-		}
-
-		public static TResult Invoke<T1, T2, T3, T4, T5, T6, T7, T8, TResult> (
-			this Expression<Func<T1, T2, T3, T4, T5, T6, T7, T8, TResult>> expr, T1 arg1, T2 arg2, T3 arg3, T4 arg4, T5 arg5, 
-        T6 arg6, T7 arg7, T8 arg8)
-		{
-			return expr.Compile ().Invoke (arg1, arg2, arg3, arg4, arg5, arg6, arg7, arg8);
-		}
-
-		public static TResult Invoke<T1, T2, T3, T4, T5, T6, T7, T8, T9, TResult> (
-			this Expression<Func<T1, T2, T3, T4, T5, T6, T7, T8, T9, TResult>> expr, T1 arg1, T2 arg2, T3 arg3, T4 arg4, T5 arg5, 
-        T6 arg6, T7 arg7, T8 arg8, T9 arg9)
-		{
-			return expr.Compile ().Invoke (arg1, arg2, arg3, arg4, arg5, arg6, arg7, arg8, arg9);
-		}
-
-		public static TResult Invoke<T1, T2, T3, T4, T5, T6, T7, T8, T9, T10, TResult> (
-			this Expression<Func<T1, T2, T3, T4, T5, T6, T7, T8, T9, T10, TResult>> expr, T1 arg1, T2 arg2, T3 arg3, T4 arg4, T5 arg5, 
-        T6 arg6, T7 arg7, T8 arg8, T9 arg9, T10 arg10)
-		{
-			return expr.Compile ().Invoke (arg1, arg2, arg3, arg4, arg5, arg6, arg7, arg8, arg9, arg10);
-		}
-
-		public static TResult Invoke<T1, T2, T3, T4, T5, T6, T7, T8, T9, T10, T11, TResult> (
-			this Expression<Func<T1, T2, T3, T4, T5, T6, T7, T8, T9, T10, T11, TResult>> expr, T1 arg1, T2 arg2, T3 arg3, T4 arg4, T5 arg5, 
-        T6 arg6, T7 arg7, T8 arg8, T9 arg9, T10 arg10, T11 arg11)
-		{
-			return expr.Compile ().Invoke (arg1, arg2, arg3, arg4, arg5, arg6, arg7, arg8, arg9, arg10, arg11);
-		}
-
-		public static TResult Invoke<T1, T2, T3, T4, T5, T6, T7, T8, T9, T10, T11, T12, TResult> (
-			this Expression<Func<T1, T2, T3, T4, T5, T6, T7, T8, T9, T10, T11, T12, TResult>> expr, T1 arg1, T2 arg2, T3 arg3, T4 arg4, T5 arg5, 
-        T6 arg6, T7 arg7, T8 arg8, T9 arg9, T10 arg10, T11 arg11, T12 arg12)
-		{
-			return expr.Compile ().Invoke (arg1, arg2, arg3, arg4, arg5, arg6, arg7, arg8, arg9, arg10, arg11, arg12);
-		}
-
-		public static TResult Invoke<T1, T2, T3, T4, T5, T6, T7, T8, T9, T10, T11, T12, T13, TResult> (
-			this Expression<Func<T1, T2, T3, T4, T5, T6, T7, T8, T9, T10, T11, T12, T13, TResult>> expr, T1 arg1, T2 arg2, T3 arg3, T4 arg4, T5 arg5, 
-        T6 arg6, T7 arg7, T8 arg8, T9 arg9, T10 arg10, T11 arg11, T12 arg12, T13 arg13)
-		{
-			return expr.Compile ().Invoke (arg1, arg2, arg3, arg4, arg5, arg6, arg7, arg8, arg9, arg10, arg11, arg12, arg13);
-		}
-
-		public static TResult Invoke<T1, T2, T3, T4, T5, T6, T7, T8, T9, T10, T11, T12, T13, T14, TResult> (
-			this Expression<Func<T1, T2, T3, T4, T5, T6, T7, T8, T9, T10, T11, T12, T13, T14, TResult>> expr, T1 arg1, T2 arg2, T3 arg3, T4 arg4, T5 arg5, 
-        T6 arg6, T7 arg7, T8 arg8, T9 arg9, T10 arg10, T11 arg11, T12 arg12, T13 arg13, T14 arg14)
-		{
-			return expr.Compile ().Invoke (arg1, arg2, arg3, arg4, arg5, arg6, arg7, arg8, arg9, arg10, arg11, arg12, arg13, arg14);
-		}
-
-		public static TResult Invoke<T1, T2, T3, T4, T5, T6, T7, T8, T9, T10, T11, T12, T13, T14, T15, TResult> (
-			this Expression<Func<T1, T2, T3, T4, T5, T6, T7, T8, T9, T10, T11, T12, T13, T14, T15, TResult>> expr, T1 arg1, T2 arg2, T3 arg3, T4 arg4, T5 arg5, 
-        T6 arg6, T7 arg7, T8 arg8, T9 arg9, T10 arg10, T11 arg11, T12 arg12, T13 arg13, T14 arg14, T15 arg15)
-		{
-			return expr.Compile ().Invoke (arg1, arg2, arg3, arg4, arg5, arg6, arg7, arg8, arg9, arg10, arg11, arg12, arg13, arg14, arg15);
-		}
-
-		public static TResult Invoke<T1, T2, T3, T4, T5, T6, T7, T8, T9, T10, T11, T12, T13, T14, T15, T16, TResult> (
-			this Expression<Func<T1, T2, T3, T4, T5, T6, T7, T8, T9, T10, T11, T12, T13, T14, T15, T16, TResult>> expr, T1 arg1, T2 arg2, T3 arg3, T4 arg4, T5 arg5, 
-        T6 arg6, T7 arg7, T8 arg8, T9 arg9, T10 arg10, T11 arg11, T12 arg12, T13 arg13, T14 arg14, T15 arg15, T16 arg16)
-		{
-			return expr.Compile ().Invoke (arg1, arg2, arg3, arg4, arg5, arg6, arg7, arg8, arg9, arg10, arg11, arg12, arg13, arg14, arg15, arg16);
-		}
-
-  #endif
-
-		public static void ForEach<T> (this IEnumerable<T> source, Action<T> action)
-		{
-			foreach (var element in source)
-				action (element);
-		}
-	}
-=======
-﻿using System;
-using System.Collections.Generic;
-using System.Linq.Expressions;
-using System.Linq;
-
-namespace LinqKit
-{
-	/// <summary>Refer to http://www.albahari.com/nutshell/linqkit.html and
-	/// http://tomasp.net/blog/linq-expand.aspx for more information.</summary>
-	public static class Extensions
-	{
-        public static IQueryable<T> AsExpandable<T>(this IQueryable<T> query)
-        {
-            if (query is ExpandableQuery<T>) return query;
-            return ExpandableQueryFactory<T>.Create(query);
-        }
-
-	    public static Expression<TDelegate> Expand<TDelegate>(this Expression<TDelegate> expr)
-		{
-			return (Expression<TDelegate>)new ExpressionExpander ().Visit (expr);
-		}
-
-		public static Expression Expand (this Expression expr)
-		{
-			return new ExpressionExpander ().Visit (expr);
-		}
-
-		public static TResult Invoke<TResult> (this Expression<Func<TResult>> expr)
-		{
-			return expr.Compile ().Invoke ();
-		}
-
-		public static TResult Invoke<T1, TResult> (this Expression<Func<T1, TResult>> expr, T1 arg1)
-		{
-			return expr.Compile ().Invoke (arg1);
-		}
-
-		public static TResult Invoke<T1, T2, TResult> (this Expression<Func<T1, T2, TResult>> expr, T1 arg1, T2 arg2)
-		{
-			return expr.Compile ().Invoke (arg1, arg2);
-		}
-
-		public static TResult Invoke<T1, T2, T3, TResult> (
-			this Expression<Func<T1, T2, T3, TResult>> expr, T1 arg1, T2 arg2, T3 arg3)
-		{
-			return expr.Compile ().Invoke (arg1, arg2, arg3);
-		}
-
-		public static TResult Invoke<T1, T2, T3, T4, TResult> (
-			this Expression<Func<T1, T2, T3, T4, TResult>> expr, T1 arg1, T2 arg2, T3 arg3, T4 arg4)
-		{
-			return expr.Compile ().Invoke (arg1, arg2, arg3, arg4);
-		}
-
-		public static void ForEach<T> (this IEnumerable<T> source, Action<T> action)
-		{
-			foreach (var element in source)
-				action (element);
-		}
-
-        private static class ExpandableQueryFactory<T>
-        {
-            public static readonly Func<IQueryable<T>, ExpandableQuery<T>> Create;
-
-            static ExpandableQueryFactory()
-            {
-                if (!typeof(T).IsClass)
-                {
-                    Create = query => new ExpandableQuery<T>(query);
-                    return;
-                }
-
-                var queryType = typeof(IQueryable<T>);
-                var ctorInfo = typeof(ExpandableQueryOfClass<>).MakeGenericType(typeof(T)).GetConstructor(new[] { queryType });
-                var queryParam = Expression.Parameter(queryType);
-                var newExpr = Expression.New(ctorInfo, queryParam);
-                var createExpr = Expression.Lambda<Func<IQueryable<T>, ExpandableQuery<T>>>(newExpr, queryParam);
-                Create = createExpr.Compile();
-            }
-        }
-    }
->>>>>>> 0a3dc4a8
+﻿using System;
+using System.Collections.Generic;
+using System.Linq.Expressions;
+using System.Linq;
+
+namespace LinqKit
+{
+	/// <summary>Refer to http://www.albahari.com/nutshell/linqkit.html and
+	/// http://tomasp.net/blog/linq-expand.aspx for more information.</summary>
+	public static class Extensions
+	{
+        /// <summary> LinqKit: Returns wrapper that automatically expands expressions </summary>
+        public static IQueryable<T> AsExpandable<T>(this IQueryable<T> query)
+        {
+            if (query is ExpandableQuery<T>) return query;
+            return ExpandableQueryFactory<T>.Create(query);
+        }
+
+        /// <summary> LinqKit: Expands expression </summary>
+	    public static Expression<TDelegate> Expand<TDelegate>(this Expression<TDelegate> expr)
+		{
+			return (Expression<TDelegate>)new ExpressionExpander ().Visit (expr);
+		}
+
+        /// <summary> LinqKit: Expands expression </summary>
+		public static Expression Expand (this Expression expr)
+		{
+			return new ExpressionExpander ().Visit (expr);
+		}
+
+		public static TResult Invoke<TResult> (this Expression<Func<TResult>> expr)
+		{
+			return expr.Compile ().Invoke ();
+		}
+
+		public static TResult Invoke<T1, TResult> (this Expression<Func<T1, TResult>> expr, T1 arg1)
+		{
+			return expr.Compile ().Invoke (arg1);
+		}
+
+		public static TResult Invoke<T1, T2, TResult> (this Expression<Func<T1, T2, TResult>> expr, T1 arg1, T2 arg2)
+		{
+			return expr.Compile ().Invoke (arg1, arg2);
+		}
+
+		public static TResult Invoke<T1, T2, T3, TResult> (
+			this Expression<Func<T1, T2, T3, TResult>> expr, T1 arg1, T2 arg2, T3 arg3)
+		{
+			return expr.Compile ().Invoke (arg1, arg2, arg3);
+		}
+
+		public static TResult Invoke<T1, T2, T3, T4, TResult> (
+			this Expression<Func<T1, T2, T3, T4, TResult>> expr, T1 arg1, T2 arg2, T3 arg3, T4 arg4)
+		{
+			return expr.Compile ().Invoke (arg1, arg2, arg3, arg4);
+		}
+
+  #if !NET35
+
+		public static TResult Invoke<T1, T2, T3, T4, T5, T6, TResult> (
+			this Expression<Func<T1, T2, T3, T4, T5, T6, TResult>> expr, T1 arg1, T2 arg2, T3 arg3, T4 arg4, T5 arg5, 
+        T6 arg6)
+		{
+			return expr.Compile ().Invoke (arg1, arg2, arg3, arg4, arg5, arg6);
+		}
+
+		public static TResult Invoke<T1, T2, T3, T4, T5, T6, T7, TResult> (
+			this Expression<Func<T1, T2, T3, T4, T5, T6, T7, TResult>> expr, T1 arg1, T2 arg2, T3 arg3, T4 arg4, T5 arg5, 
+        T6 arg6, T7 arg7)
+		{
+			return expr.Compile ().Invoke (arg1, arg2, arg3, arg4, arg5, arg6, arg7);
+		}
+
+		public static TResult Invoke<T1, T2, T3, T4, T5, T6, T7, T8, TResult> (
+			this Expression<Func<T1, T2, T3, T4, T5, T6, T7, T8, TResult>> expr, T1 arg1, T2 arg2, T3 arg3, T4 arg4, T5 arg5, 
+        T6 arg6, T7 arg7, T8 arg8)
+		{
+			return expr.Compile ().Invoke (arg1, arg2, arg3, arg4, arg5, arg6, arg7, arg8);
+		}
+
+		public static TResult Invoke<T1, T2, T3, T4, T5, T6, T7, T8, T9, TResult> (
+			this Expression<Func<T1, T2, T3, T4, T5, T6, T7, T8, T9, TResult>> expr, T1 arg1, T2 arg2, T3 arg3, T4 arg4, T5 arg5, 
+        T6 arg6, T7 arg7, T8 arg8, T9 arg9)
+		{
+			return expr.Compile ().Invoke (arg1, arg2, arg3, arg4, arg5, arg6, arg7, arg8, arg9);
+		}
+
+		public static TResult Invoke<T1, T2, T3, T4, T5, T6, T7, T8, T9, T10, TResult> (
+			this Expression<Func<T1, T2, T3, T4, T5, T6, T7, T8, T9, T10, TResult>> expr, T1 arg1, T2 arg2, T3 arg3, T4 arg4, T5 arg5, 
+        T6 arg6, T7 arg7, T8 arg8, T9 arg9, T10 arg10)
+		{
+			return expr.Compile ().Invoke (arg1, arg2, arg3, arg4, arg5, arg6, arg7, arg8, arg9, arg10);
+		}
+
+		public static TResult Invoke<T1, T2, T3, T4, T5, T6, T7, T8, T9, T10, T11, TResult> (
+			this Expression<Func<T1, T2, T3, T4, T5, T6, T7, T8, T9, T10, T11, TResult>> expr, T1 arg1, T2 arg2, T3 arg3, T4 arg4, T5 arg5, 
+        T6 arg6, T7 arg7, T8 arg8, T9 arg9, T10 arg10, T11 arg11)
+		{
+			return expr.Compile ().Invoke (arg1, arg2, arg3, arg4, arg5, arg6, arg7, arg8, arg9, arg10, arg11);
+		}
+
+		public static TResult Invoke<T1, T2, T3, T4, T5, T6, T7, T8, T9, T10, T11, T12, TResult> (
+			this Expression<Func<T1, T2, T3, T4, T5, T6, T7, T8, T9, T10, T11, T12, TResult>> expr, T1 arg1, T2 arg2, T3 arg3, T4 arg4, T5 arg5, 
+        T6 arg6, T7 arg7, T8 arg8, T9 arg9, T10 arg10, T11 arg11, T12 arg12)
+		{
+			return expr.Compile ().Invoke (arg1, arg2, arg3, arg4, arg5, arg6, arg7, arg8, arg9, arg10, arg11, arg12);
+		}
+
+		public static TResult Invoke<T1, T2, T3, T4, T5, T6, T7, T8, T9, T10, T11, T12, T13, TResult> (
+			this Expression<Func<T1, T2, T3, T4, T5, T6, T7, T8, T9, T10, T11, T12, T13, TResult>> expr, T1 arg1, T2 arg2, T3 arg3, T4 arg4, T5 arg5, 
+        T6 arg6, T7 arg7, T8 arg8, T9 arg9, T10 arg10, T11 arg11, T12 arg12, T13 arg13)
+		{
+			return expr.Compile ().Invoke (arg1, arg2, arg3, arg4, arg5, arg6, arg7, arg8, arg9, arg10, arg11, arg12, arg13);
+		}
+		public static TResult Invoke<T1, T2, T3, T4, T5, T6, T7, T8, T9, T10, T11, T12, T13, T14, TResult> (
+			this Expression<Func<T1, T2, T3, T4, T5, T6, T7, T8, T9, T10, T11, T12, T13, T14, TResult>> expr, T1 arg1, T2 arg2, T3 arg3, T4 arg4, T5 arg5, 
+        T6 arg6, T7 arg7, T8 arg8, T9 arg9, T10 arg10, T11 arg11, T12 arg12, T13 arg13, T14 arg14)
+		{
+			return expr.Compile ().Invoke (arg1, arg2, arg3, arg4, arg5, arg6, arg7, arg8, arg9, arg10, arg11, arg12, arg13, arg14);
+		}
+
+		public static TResult Invoke<T1, T2, T3, T4, T5, T6, T7, T8, T9, T10, T11, T12, T13, T14, T15, TResult> (
+			this Expression<Func<T1, T2, T3, T4, T5, T6, T7, T8, T9, T10, T11, T12, T13, T14, T15, TResult>> expr, T1 arg1, T2 arg2, T3 arg3, T4 arg4, T5 arg5, 
+        T6 arg6, T7 arg7, T8 arg8, T9 arg9, T10 arg10, T11 arg11, T12 arg12, T13 arg13, T14 arg14, T15 arg15)
+		{
+			return expr.Compile ().Invoke (arg1, arg2, arg3, arg4, arg5, arg6, arg7, arg8, arg9, arg10, arg11, arg12, arg13, arg14, arg15);
+		}
+
+		public static TResult Invoke<T1, T2, T3, T4, T5, T6, T7, T8, T9, T10, T11, T12, T13, T14, T15, T16, TResult> (
+			this Expression<Func<T1, T2, T3, T4, T5, T6, T7, T8, T9, T10, T11, T12, T13, T14, T15, T16, TResult>> expr, T1 arg1, T2 arg2, T3 arg3, T4 arg4, T5 arg5, 
+        T6 arg6, T7 arg7, T8 arg8, T9 arg9, T10 arg10, T11 arg11, T12 arg12, T13 arg13, T14 arg14, T15 arg15, T16 arg16)
+		{
+			return expr.Compile ().Invoke (arg1, arg2, arg3, arg4, arg5, arg6, arg7, arg8, arg9, arg10, arg11, arg12, arg13, arg14, arg15, arg16);
+		}
+
+  #endif
+		public static void ForEach<T> (this IEnumerable<T> source, Action<T> action)
+		{
+			foreach (var element in source)
+				action (element);
+		}
+
+        private static class ExpandableQueryFactory<T>
+        {
+            public static readonly Func<IQueryable<T>, ExpandableQuery<T>> Create;
+
+            static ExpandableQueryFactory()
+            {
+                if (!typeof(T).IsClass)
+                {
+                    Create = query => new ExpandableQuery<T>(query);
+                    return;
+                }
+
+                var queryType = typeof(IQueryable<T>);
+                var ctorInfo = typeof(ExpandableQueryOfClass<>).MakeGenericType(typeof(T)).GetConstructor(new[] { queryType });
+                var queryParam = Expression.Parameter(queryType);
+                var newExpr = Expression.New(ctorInfo, queryParam);
+                var createExpr = Expression.Lambda<Func<IQueryable<T>, ExpandableQuery<T>>>(newExpr, queryParam);
+                Create = createExpr.Compile();
+            }
+        }
+    }
 }